--- conflicted
+++ resolved
@@ -97,16 +97,9 @@
     }
 
     pub fn default_to_global(mut self) -> Path {
-<<<<<<< HEAD
-        let name = self.segments[0].identifier.name;
-        if !self.is_global() && name != "$crate" &&
-           name != keywords::SelfValue.name() && name != keywords::Super.name() {
-            self.segments.insert(0, PathSegment::crate_root(self.span));
-=======
         if !self.is_global() &&
            !::parse::token::Ident(self.segments[0].identifier).is_path_segment_keyword() {
-            self.segments.insert(0, PathSegment::crate_root());
->>>>>>> 692b5722
+            self.segments.insert(0, PathSegment::crate_root(self.span));
         }
         self
     }
