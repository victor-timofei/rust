--- conflicted
+++ resolved
@@ -382,22 +382,14 @@
                 ty::PredicateKind::ObjectSafe(trait_def_id) => {
                     self.compute_object_safe_goal(trait_def_id)
                 }
-<<<<<<< HEAD
-                ty::PredicateKind::Clause(ty::Clause::WellFormed(arg)) => {
-=======
                 ty::PredicateKind::Clause(ty::ClauseKind::WellFormed(arg)) => {
->>>>>>> 0faea772
                     self.compute_well_formed_goal(Goal { param_env, predicate: arg })
                 }
                 ty::PredicateKind::Ambiguous => {
                     self.evaluate_added_goals_and_make_canonical_response(Certainty::AMBIGUOUS)
                 }
                 // FIXME: implement this predicate :)
-<<<<<<< HEAD
-                ty::PredicateKind::Clause(ty::Clause::ConstEvaluatable(_)) => {
-=======
                 ty::PredicateKind::Clause(ty::ClauseKind::ConstEvaluatable(_)) => {
->>>>>>> 0faea772
                     self.evaluate_added_goals_and_make_canonical_response(Certainty::Yes)
                 }
                 ty::PredicateKind::ConstEquate(_, _) => {
