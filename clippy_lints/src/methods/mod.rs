mod bind_instead_of_map;
mod bytecount;
mod bytes_count_to_len;
mod bytes_nth;
mod case_sensitive_file_extension_comparisons;
mod chars_cmp;
mod chars_cmp_with_unwrap;
mod chars_last_cmp;
mod chars_last_cmp_with_unwrap;
mod chars_next_cmp;
mod chars_next_cmp_with_unwrap;
mod clone_on_copy;
mod clone_on_ref_ptr;
mod cloned_instead_of_copied;
mod collapsible_str_replace;
mod err_expect;
mod expect_fun_call;
mod expect_used;
mod extend_with_drain;
mod filetype_is_file;
mod filter_map;
mod filter_map_identity;
mod filter_map_next;
mod filter_next;
mod flat_map_identity;
mod flat_map_option;
mod from_iter_instead_of_collect;
mod get_first;
mod get_last_with_len;
mod get_unwrap;
mod implicit_clone;
mod inefficient_to_string;
mod inspect_for_each;
mod into_iter_on_ref;
mod is_digit_ascii_radix;
mod iter_cloned_collect;
mod iter_count;
mod iter_next_slice;
mod iter_nth;
mod iter_nth_zero;
mod iter_on_single_or_empty_collections;
mod iter_overeager_cloned;
mod iter_skip_next;
mod iter_with_drain;
mod iterator_step_by_zero;
mod manual_ok_or;
mod manual_saturating_arithmetic;
mod manual_str_repeat;
mod map_clone;
mod map_collect_result_unit;
mod map_err_ignore;
mod map_flatten;
mod map_identity;
mod map_unwrap_or;
mod mut_mutex_lock;
mod needless_option_as_deref;
mod needless_option_take;
mod no_effect_replace;
mod obfuscated_if_else;
mod ok_expect;
mod open_options;
mod option_as_ref_deref;
mod option_map_or_none;
mod option_map_unwrap_or;
mod or_fun_call;
mod or_then_unwrap;
mod path_buf_push_overwrite;
mod range_zip_with_len;
mod repeat_once;
mod search_is_some;
mod single_char_add_str;
mod single_char_insert_string;
mod single_char_pattern;
mod single_char_push_string;
mod skip_while_next;
mod stable_sort_primitive;
mod str_splitn;
mod string_extend_chars;
mod suspicious_map;
mod suspicious_splitn;
mod suspicious_to_owned;
mod uninit_assumed_init;
mod unit_hash;
mod unnecessary_filter_map;
mod unnecessary_fold;
mod unnecessary_iter_cloned;
mod unnecessary_join;
mod unnecessary_lazy_eval;
mod unnecessary_sort_by;
mod unnecessary_to_owned;
mod unwrap_or_else_default;
mod unwrap_used;
mod useless_asref;
mod utils;
mod vec_resize_to_zero;
mod verbose_file_reads;
mod wrong_self_convention;
mod zst_offset;

use bind_instead_of_map::BindInsteadOfMap;
use clippy_utils::consts::{constant, Constant};
use clippy_utils::diagnostics::{span_lint, span_lint_and_help};
use clippy_utils::ty::{contains_adt_constructor, implements_trait, is_copy, is_type_diagnostic_item};
use clippy_utils::{
    contains_return, get_trait_def_id, is_trait_method, iter_input_pats, meets_msrv, msrvs, paths, return_ty,
};
use if_chain::if_chain;
use rustc_hir as hir;
use rustc_hir::def::Res;
use rustc_hir::{Expr, ExprKind, PrimTy, QPath, TraitItem, TraitItemKind};
use rustc_lint::{LateContext, LateLintPass, LintContext};
use rustc_middle::lint::in_external_macro;
use rustc_middle::ty::{self, TraitRef, Ty};
use rustc_semver::RustcVersion;
use rustc_session::{declare_tool_lint, impl_lint_pass};
use rustc_span::{sym, Span};
use rustc_typeck::hir_ty_to_ty;

declare_clippy_lint! {
    /// ### What it does
    /// Checks for usages of `cloned()` on an `Iterator` or `Option` where
    /// `copied()` could be used instead.
    ///
    /// ### Why is this bad?
    /// `copied()` is better because it guarantees that the type being cloned
    /// implements `Copy`.
    ///
    /// ### Example
    /// ```rust
    /// [1, 2, 3].iter().cloned();
    /// ```
    /// Use instead:
    /// ```rust
    /// [1, 2, 3].iter().copied();
    /// ```
    #[clippy::version = "1.53.0"]
    pub CLONED_INSTEAD_OF_COPIED,
    pedantic,
    "used `cloned` where `copied` could be used instead"
}

declare_clippy_lint! {
    /// ### What it does
    /// Checks for consecutive calls to `str::replace` (2 or more)
    /// that can be collapsed into a single call.
    ///
    /// ### Why is this bad?
    /// Consecutive `str::replace` calls scan the string multiple times
    /// with repetitive code.
    ///
    /// ### Example
    /// ```rust
    /// let hello = "hesuo worpd"
    ///     .replace('s', "l")
    ///     .replace("u", "l")
    ///     .replace('p', "l");
    /// ```
    /// Use instead:
    /// ```rust
    /// let hello = "hesuo worpd".replace(&['s', 'u', 'p'], "l");
    /// ```
    #[clippy::version = "1.64.0"]
    pub COLLAPSIBLE_STR_REPLACE,
    perf,
    "collapse consecutive calls to str::replace (2 or more) into a single call"
}

declare_clippy_lint! {
    /// ### What it does
    /// Checks for usage of `_.cloned().<func>()` where call to `.cloned()` can be postponed.
    ///
    /// ### Why is this bad?
    /// It's often inefficient to clone all elements of an iterator, when eventually, only some
    /// of them will be consumed.
    ///
    /// ### Known Problems
    /// This `lint` removes the side of effect of cloning items in the iterator.
    /// A code that relies on that side-effect could fail.
    ///
    /// ### Examples
    /// ```rust
    /// # let vec = vec!["string".to_string()];
    /// vec.iter().cloned().take(10);
    /// vec.iter().cloned().last();
    /// ```
    ///
    /// Use instead:
    /// ```rust
    /// # let vec = vec!["string".to_string()];
    /// vec.iter().take(10).cloned();
    /// vec.iter().last().cloned();
    /// ```
    #[clippy::version = "1.60.0"]
    pub ITER_OVEREAGER_CLONED,
    perf,
    "using `cloned()` early with `Iterator::iter()` can lead to some performance inefficiencies"
}

declare_clippy_lint! {
    /// ### What it does
    /// Checks for usages of `Iterator::flat_map()` where `filter_map()` could be
    /// used instead.
    ///
    /// ### Why is this bad?
    /// When applicable, `filter_map()` is more clear since it shows that
    /// `Option` is used to produce 0 or 1 items.
    ///
    /// ### Example
    /// ```rust
    /// let nums: Vec<i32> = ["1", "2", "whee!"].iter().flat_map(|x| x.parse().ok()).collect();
    /// ```
    /// Use instead:
    /// ```rust
    /// let nums: Vec<i32> = ["1", "2", "whee!"].iter().filter_map(|x| x.parse().ok()).collect();
    /// ```
    #[clippy::version = "1.53.0"]
    pub FLAT_MAP_OPTION,
    pedantic,
    "used `flat_map` where `filter_map` could be used instead"
}

declare_clippy_lint! {
    /// ### What it does
    /// Checks for `.unwrap()` or `.unwrap_err()` calls on `Result`s and `.unwrap()` call on `Option`s.
    ///
    /// ### Why is this bad?
    /// It is better to handle the `None` or `Err` case,
    /// or at least call `.expect(_)` with a more helpful message. Still, for a lot of
    /// quick-and-dirty code, `unwrap` is a good choice, which is why this lint is
    /// `Allow` by default.
    ///
    /// `result.unwrap()` will let the thread panic on `Err` values.
    /// Normally, you want to implement more sophisticated error handling,
    /// and propagate errors upwards with `?` operator.
    ///
    /// Even if you want to panic on errors, not all `Error`s implement good
    /// messages on display. Therefore, it may be beneficial to look at the places
    /// where they may get displayed. Activate this lint to do just that.
    ///
    /// ### Examples
    /// ```rust
    /// # let option = Some(1);
    /// # let result: Result<usize, ()> = Ok(1);
    /// option.unwrap();
    /// result.unwrap();
    /// ```
    ///
    /// Use instead:
    /// ```rust
    /// # let option = Some(1);
    /// # let result: Result<usize, ()> = Ok(1);
    /// option.expect("more helpful message");
    /// result.expect("more helpful message");
    /// ```
    ///
    /// If [expect_used](#expect_used) is enabled, instead:
    /// ```rust,ignore
    /// # let option = Some(1);
    /// # let result: Result<usize, ()> = Ok(1);
    /// option?;
    ///
    /// // or
    ///
    /// result?;
    /// ```
    #[clippy::version = "1.45.0"]
    pub UNWRAP_USED,
    restriction,
    "using `.unwrap()` on `Result` or `Option`, which should at least get a better message using `expect()`"
}

declare_clippy_lint! {
    /// ### What it does
    /// Checks for `.expect()` or `.expect_err()` calls on `Result`s and `.expect()` call on `Option`s.
    ///
    /// ### Why is this bad?
    /// Usually it is better to handle the `None` or `Err` case.
    /// Still, for a lot of quick-and-dirty code, `expect` is a good choice, which is why
    /// this lint is `Allow` by default.
    ///
    /// `result.expect()` will let the thread panic on `Err`
    /// values. Normally, you want to implement more sophisticated error handling,
    /// and propagate errors upwards with `?` operator.
    ///
    /// ### Examples
    /// ```rust,ignore
    /// # let option = Some(1);
    /// # let result: Result<usize, ()> = Ok(1);
    /// option.expect("one");
    /// result.expect("one");
    /// ```
    ///
    /// Use instead:
    /// ```rust,ignore
    /// # let option = Some(1);
    /// # let result: Result<usize, ()> = Ok(1);
    /// option?;
    ///
    /// // or
    ///
    /// result?;
    /// ```
    #[clippy::version = "1.45.0"]
    pub EXPECT_USED,
    restriction,
    "using `.expect()` on `Result` or `Option`, which might be better handled"
}

declare_clippy_lint! {
    /// ### What it does
    /// Checks for methods that should live in a trait
    /// implementation of a `std` trait (see [llogiq's blog
    /// post](http://llogiq.github.io/2015/07/30/traits.html) for further
    /// information) instead of an inherent implementation.
    ///
    /// ### Why is this bad?
    /// Implementing the traits improve ergonomics for users of
    /// the code, often with very little cost. Also people seeing a `mul(...)`
    /// method
    /// may expect `*` to work equally, so you should have good reason to disappoint
    /// them.
    ///
    /// ### Example
    /// ```rust
    /// struct X;
    /// impl X {
    ///     fn add(&self, other: &X) -> X {
    ///         // ..
    /// # X
    ///     }
    /// }
    /// ```
    #[clippy::version = "pre 1.29.0"]
    pub SHOULD_IMPLEMENT_TRAIT,
    style,
    "defining a method that should be implementing a std trait"
}

declare_clippy_lint! {
    /// ### What it does
    /// Checks for methods with certain name prefixes and which
    /// doesn't match how self is taken. The actual rules are:
    ///
    /// |Prefix |Postfix     |`self` taken                   | `self` type  |
    /// |-------|------------|-------------------------------|--------------|
    /// |`as_`  | none       |`&self` or `&mut self`         | any          |
    /// |`from_`| none       | none                          | any          |
    /// |`into_`| none       |`self`                         | any          |
    /// |`is_`  | none       |`&mut self` or `&self` or none | any          |
    /// |`to_`  | `_mut`     |`&mut self`                    | any          |
    /// |`to_`  | not `_mut` |`self`                         | `Copy`       |
    /// |`to_`  | not `_mut` |`&self`                        | not `Copy`   |
    ///
    /// Note: Clippy doesn't trigger methods with `to_` prefix in:
    /// - Traits definition.
    /// Clippy can not tell if a type that implements a trait is `Copy` or not.
    /// - Traits implementation, when `&self` is taken.
    /// The method signature is controlled by the trait and often `&self` is required for all types that implement the trait
    /// (see e.g. the `std::string::ToString` trait).
    ///
    /// Clippy allows `Pin<&Self>` and `Pin<&mut Self>` if `&self` and `&mut self` is required.
    ///
    /// Please find more info here:
    /// https://rust-lang.github.io/api-guidelines/naming.html#ad-hoc-conversions-follow-as_-to_-into_-conventions-c-conv
    ///
    /// ### Why is this bad?
    /// Consistency breeds readability. If you follow the
    /// conventions, your users won't be surprised that they, e.g., need to supply a
    /// mutable reference to a `as_..` function.
    ///
    /// ### Example
    /// ```rust
    /// # struct X;
    /// impl X {
    ///     fn as_str(self) -> &'static str {
    ///         // ..
    /// # ""
    ///     }
    /// }
    /// ```
    #[clippy::version = "pre 1.29.0"]
    pub WRONG_SELF_CONVENTION,
    style,
    "defining a method named with an established prefix (like \"into_\") that takes `self` with the wrong convention"
}

declare_clippy_lint! {
    /// ### What it does
    /// Checks for usage of `ok().expect(..)`.
    ///
    /// ### Why is this bad?
    /// Because you usually call `expect()` on the `Result`
    /// directly to get a better error message.
    ///
    /// ### Known problems
    /// The error type needs to implement `Debug`
    ///
    /// ### Example
    /// ```rust
    /// # let x = Ok::<_, ()>(());
    /// x.ok().expect("why did I do this again?");
    /// ```
    ///
    /// Use instead:
    /// ```rust
    /// # let x = Ok::<_, ()>(());
    /// x.expect("why did I do this again?");
    /// ```
    #[clippy::version = "pre 1.29.0"]
    pub OK_EXPECT,
    style,
    "using `ok().expect()`, which gives worse error messages than calling `expect` directly on the Result"
}

declare_clippy_lint! {
    /// ### What it does
    /// Checks for `.err().expect()` calls on the `Result` type.
    ///
    /// ### Why is this bad?
    /// `.expect_err()` can be called directly to avoid the extra type conversion from `err()`.
    ///
    /// ### Example
    /// ```should_panic
    /// let x: Result<u32, &str> = Ok(10);
    /// x.err().expect("Testing err().expect()");
    /// ```
    /// Use instead:
    /// ```should_panic
    /// let x: Result<u32, &str> = Ok(10);
    /// x.expect_err("Testing expect_err");
    /// ```
    #[clippy::version = "1.62.0"]
    pub ERR_EXPECT,
    style,
    r#"using `.err().expect("")` when `.expect_err("")` can be used"#
}

declare_clippy_lint! {
    /// ### What it does
    /// Checks for usages of `_.unwrap_or_else(Default::default)` on `Option` and
    /// `Result` values.
    ///
    /// ### Why is this bad?
    /// Readability, these can be written as `_.unwrap_or_default`, which is
    /// simpler and more concise.
    ///
    /// ### Examples
    /// ```rust
    /// # let x = Some(1);
    /// x.unwrap_or_else(Default::default);
    /// x.unwrap_or_else(u32::default);
    /// ```
    ///
    /// Use instead:
    /// ```rust
    /// # let x = Some(1);
    /// x.unwrap_or_default();
    /// ```
    #[clippy::version = "1.56.0"]
    pub UNWRAP_OR_ELSE_DEFAULT,
    style,
    "using `.unwrap_or_else(Default::default)`, which is more succinctly expressed as `.unwrap_or_default()`"
}

declare_clippy_lint! {
    /// ### What it does
    /// Checks for usage of `option.map(_).unwrap_or(_)` or `option.map(_).unwrap_or_else(_)` or
    /// `result.map(_).unwrap_or_else(_)`.
    ///
    /// ### Why is this bad?
    /// Readability, these can be written more concisely (resp.) as
    /// `option.map_or(_, _)`, `option.map_or_else(_, _)` and `result.map_or_else(_, _)`.
    ///
    /// ### Known problems
    /// The order of the arguments is not in execution order
    ///
    /// ### Examples
    /// ```rust
    /// # let option = Some(1);
    /// # let result: Result<usize, ()> = Ok(1);
    /// # fn some_function(foo: ()) -> usize { 1 }
    /// option.map(|a| a + 1).unwrap_or(0);
    /// result.map(|a| a + 1).unwrap_or_else(some_function);
    /// ```
    ///
    /// Use instead:
    /// ```rust
    /// # let option = Some(1);
    /// # let result: Result<usize, ()> = Ok(1);
    /// # fn some_function(foo: ()) -> usize { 1 }
    /// option.map_or(0, |a| a + 1);
    /// result.map_or_else(some_function, |a| a + 1);
    /// ```
    #[clippy::version = "1.45.0"]
    pub MAP_UNWRAP_OR,
    pedantic,
    "using `.map(f).unwrap_or(a)` or `.map(f).unwrap_or_else(func)`, which are more succinctly expressed as `map_or(a, f)` or `map_or_else(a, f)`"
}

declare_clippy_lint! {
    /// ### What it does
    /// Checks for usage of `_.map_or(None, _)`.
    ///
    /// ### Why is this bad?
    /// Readability, this can be written more concisely as
    /// `_.and_then(_)`.
    ///
    /// ### Known problems
    /// The order of the arguments is not in execution order.
    ///
    /// ### Example
    /// ```rust
    /// # let opt = Some(1);
    /// opt.map_or(None, |a| Some(a + 1));
    /// ```
    ///
    /// Use instead:
    /// ```rust
    /// # let opt = Some(1);
    /// opt.and_then(|a| Some(a + 1));
    /// ```
    #[clippy::version = "pre 1.29.0"]
    pub OPTION_MAP_OR_NONE,
    style,
    "using `Option.map_or(None, f)`, which is more succinctly expressed as `and_then(f)`"
}

declare_clippy_lint! {
    /// ### What it does
    /// Checks for usage of `_.map_or(None, Some)`.
    ///
    /// ### Why is this bad?
    /// Readability, this can be written more concisely as
    /// `_.ok()`.
    ///
    /// ### Example
    /// ```rust
    /// # let r: Result<u32, &str> = Ok(1);
    /// assert_eq!(Some(1), r.map_or(None, Some));
    /// ```
    ///
    /// Use instead:
    /// ```rust
    /// # let r: Result<u32, &str> = Ok(1);
    /// assert_eq!(Some(1), r.ok());
    /// ```
    #[clippy::version = "1.44.0"]
    pub RESULT_MAP_OR_INTO_OPTION,
    style,
    "using `Result.map_or(None, Some)`, which is more succinctly expressed as `ok()`"
}

declare_clippy_lint! {
    /// ### What it does
    /// Checks for usage of `_.and_then(|x| Some(y))`, `_.and_then(|x| Ok(y))` or
    /// `_.or_else(|x| Err(y))`.
    ///
    /// ### Why is this bad?
    /// Readability, this can be written more concisely as
    /// `_.map(|x| y)` or `_.map_err(|x| y)`.
    ///
    /// ### Example
    /// ```rust
    /// # fn opt() -> Option<&'static str> { Some("42") }
    /// # fn res() -> Result<&'static str, &'static str> { Ok("42") }
    /// let _ = opt().and_then(|s| Some(s.len()));
    /// let _ = res().and_then(|s| if s.len() == 42 { Ok(10) } else { Ok(20) });
    /// let _ = res().or_else(|s| if s.len() == 42 { Err(10) } else { Err(20) });
    /// ```
    ///
    /// The correct use would be:
    ///
    /// ```rust
    /// # fn opt() -> Option<&'static str> { Some("42") }
    /// # fn res() -> Result<&'static str, &'static str> { Ok("42") }
    /// let _ = opt().map(|s| s.len());
    /// let _ = res().map(|s| if s.len() == 42 { 10 } else { 20 });
    /// let _ = res().map_err(|s| if s.len() == 42 { 10 } else { 20 });
    /// ```
    #[clippy::version = "1.45.0"]
    pub BIND_INSTEAD_OF_MAP,
    complexity,
    "using `Option.and_then(|x| Some(y))`, which is more succinctly expressed as `map(|x| y)`"
}

declare_clippy_lint! {
    /// ### What it does
    /// Checks for usage of `_.filter(_).next()`.
    ///
    /// ### Why is this bad?
    /// Readability, this can be written more concisely as
    /// `_.find(_)`.
    ///
    /// ### Example
    /// ```rust
    /// # let vec = vec![1];
    /// vec.iter().filter(|x| **x == 0).next();
    /// ```
    ///
    /// Use instead:
    /// ```rust
    /// # let vec = vec![1];
    /// vec.iter().find(|x| **x == 0);
    /// ```
    #[clippy::version = "pre 1.29.0"]
    pub FILTER_NEXT,
    complexity,
    "using `filter(p).next()`, which is more succinctly expressed as `.find(p)`"
}

declare_clippy_lint! {
    /// ### What it does
    /// Checks for usage of `_.skip_while(condition).next()`.
    ///
    /// ### Why is this bad?
    /// Readability, this can be written more concisely as
    /// `_.find(!condition)`.
    ///
    /// ### Example
    /// ```rust
    /// # let vec = vec![1];
    /// vec.iter().skip_while(|x| **x == 0).next();
    /// ```
    ///
    /// Use instead:
    /// ```rust
    /// # let vec = vec![1];
    /// vec.iter().find(|x| **x != 0);
    /// ```
    #[clippy::version = "1.42.0"]
    pub SKIP_WHILE_NEXT,
    complexity,
    "using `skip_while(p).next()`, which is more succinctly expressed as `.find(!p)`"
}

declare_clippy_lint! {
    /// ### What it does
    /// Checks for usage of `_.map(_).flatten(_)` on `Iterator` and `Option`
    ///
    /// ### Why is this bad?
    /// Readability, this can be written more concisely as
    /// `_.flat_map(_)` for `Iterator` or `_.and_then(_)` for `Option`
    ///
    /// ### Example
    /// ```rust
    /// let vec = vec![vec![1]];
    /// let opt = Some(5);
    ///
    /// vec.iter().map(|x| x.iter()).flatten();
    /// opt.map(|x| Some(x * 2)).flatten();
    /// ```
    ///
    /// Use instead:
    /// ```rust
    /// # let vec = vec![vec![1]];
    /// # let opt = Some(5);
    /// vec.iter().flat_map(|x| x.iter());
    /// opt.and_then(|x| Some(x * 2));
    /// ```
    #[clippy::version = "1.31.0"]
    pub MAP_FLATTEN,
    complexity,
    "using combinations of `flatten` and `map` which can usually be written as a single method call"
}

declare_clippy_lint! {
    /// ### What it does
    /// Checks for usage of `_.filter(_).map(_)` that can be written more simply
    /// as `filter_map(_)`.
    ///
    /// ### Why is this bad?
    /// Redundant code in the `filter` and `map` operations is poor style and
    /// less performant.
    ///
     /// ### Example
    /// ```rust
    /// # #![allow(unused)]
    /// (0_i32..10)
    ///     .filter(|n| n.checked_add(1).is_some())
    ///     .map(|n| n.checked_add(1).unwrap());
    /// ```
    ///
    /// Use instead:
    /// ```rust
    /// # #[allow(unused)]
    /// (0_i32..10).filter_map(|n| n.checked_add(1));
    /// ```
    #[clippy::version = "1.51.0"]
    pub MANUAL_FILTER_MAP,
    complexity,
    "using `_.filter(_).map(_)` in a way that can be written more simply as `filter_map(_)`"
}

declare_clippy_lint! {
    /// ### What it does
    /// Checks for usage of `_.find(_).map(_)` that can be written more simply
    /// as `find_map(_)`.
    ///
    /// ### Why is this bad?
    /// Redundant code in the `find` and `map` operations is poor style and
    /// less performant.
    ///
     /// ### Example
    /// ```rust
    /// (0_i32..10)
    ///     .find(|n| n.checked_add(1).is_some())
    ///     .map(|n| n.checked_add(1).unwrap());
    /// ```
    ///
    /// Use instead:
    /// ```rust
    /// (0_i32..10).find_map(|n| n.checked_add(1));
    /// ```
    #[clippy::version = "1.51.0"]
    pub MANUAL_FIND_MAP,
    complexity,
    "using `_.find(_).map(_)` in a way that can be written more simply as `find_map(_)`"
}

declare_clippy_lint! {
    /// ### What it does
    /// Checks for usage of `_.filter_map(_).next()`.
    ///
    /// ### Why is this bad?
    /// Readability, this can be written more concisely as
    /// `_.find_map(_)`.
    ///
    /// ### Example
    /// ```rust
    ///  (0..3).filter_map(|x| if x == 2 { Some(x) } else { None }).next();
    /// ```
    /// Can be written as
    ///
    /// ```rust
    ///  (0..3).find_map(|x| if x == 2 { Some(x) } else { None });
    /// ```
    #[clippy::version = "1.36.0"]
    pub FILTER_MAP_NEXT,
    pedantic,
    "using combination of `filter_map` and `next` which can usually be written as a single method call"
}

declare_clippy_lint! {
    /// ### What it does
    /// Checks for usage of `flat_map(|x| x)`.
    ///
    /// ### Why is this bad?
    /// Readability, this can be written more concisely by using `flatten`.
    ///
    /// ### Example
    /// ```rust
    /// # let iter = vec![vec![0]].into_iter();
    /// iter.flat_map(|x| x);
    /// ```
    /// Can be written as
    /// ```rust
    /// # let iter = vec![vec![0]].into_iter();
    /// iter.flatten();
    /// ```
    #[clippy::version = "1.39.0"]
    pub FLAT_MAP_IDENTITY,
    complexity,
    "call to `flat_map` where `flatten` is sufficient"
}

declare_clippy_lint! {
    /// ### What it does
    /// Checks for an iterator or string search (such as `find()`,
    /// `position()`, or `rposition()`) followed by a call to `is_some()` or `is_none()`.
    ///
    /// ### Why is this bad?
    /// Readability, this can be written more concisely as:
    /// * `_.any(_)`, or `_.contains(_)` for `is_some()`,
    /// * `!_.any(_)`, or `!_.contains(_)` for `is_none()`.
    ///
    /// ### Example
    /// ```rust
    /// # #![allow(unused)]
    /// let vec = vec![1];
    /// vec.iter().find(|x| **x == 0).is_some();
    ///
    /// "hello world".find("world").is_none();
    /// ```
    ///
    /// Use instead:
    /// ```rust
    /// let vec = vec![1];
    /// vec.iter().any(|x| *x == 0);
    ///
    /// # #[allow(unused)]
    /// !"hello world".contains("world");
    /// ```
    #[clippy::version = "pre 1.29.0"]
    pub SEARCH_IS_SOME,
    complexity,
    "using an iterator or string search followed by `is_some()` or `is_none()`, which is more succinctly expressed as a call to `any()` or `contains()` (with negation in case of `is_none()`)"
}

declare_clippy_lint! {
    /// ### What it does
    /// Checks for usage of `.chars().next()` on a `str` to check
    /// if it starts with a given char.
    ///
    /// ### Why is this bad?
    /// Readability, this can be written more concisely as
    /// `_.starts_with(_)`.
    ///
    /// ### Example
    /// ```rust
    /// let name = "foo";
    /// if name.chars().next() == Some('_') {};
    /// ```
    ///
    /// Use instead:
    /// ```rust
    /// let name = "foo";
    /// if name.starts_with('_') {};
    /// ```
    #[clippy::version = "pre 1.29.0"]
    pub CHARS_NEXT_CMP,
    style,
    "using `.chars().next()` to check if a string starts with a char"
}

declare_clippy_lint! {
    /// ### What it does
    /// Checks for calls to `.or(foo(..))`, `.unwrap_or(foo(..))`,
    /// `.or_insert(foo(..))` etc., and suggests to use `.or_else(|| foo(..))`,
    /// `.unwrap_or_else(|| foo(..))`, `.unwrap_or_default()` or `.or_default()`
    /// etc. instead.
    ///
    /// ### Why is this bad?
    /// The function will always be called and potentially
    /// allocate an object acting as the default.
    ///
    /// ### Known problems
    /// If the function has side-effects, not calling it will
    /// change the semantic of the program, but you shouldn't rely on that anyway.
    ///
    /// ### Example
    /// ```rust
    /// # let foo = Some(String::new());
    /// foo.unwrap_or(String::new());
    /// ```
    ///
    /// Use instead:
    /// ```rust
    /// # let foo = Some(String::new());
    /// foo.unwrap_or_else(String::new);
    ///
    /// // or
    ///
    /// # let foo = Some(String::new());
    /// foo.unwrap_or_default();
    /// ```
    #[clippy::version = "pre 1.29.0"]
    pub OR_FUN_CALL,
    perf,
    "using any `*or` method with a function call, which suggests `*or_else`"
}

declare_clippy_lint! {
    /// ### What it does
    /// Checks for `.or(…).unwrap()` calls to Options and Results.
    ///
    /// ### Why is this bad?
    /// You should use `.unwrap_or(…)` instead for clarity.
    ///
    /// ### Example
    /// ```rust
    /// # let fallback = "fallback";
    /// // Result
    /// # type Error = &'static str;
    /// # let result: Result<&str, Error> = Err("error");
    /// let value = result.or::<Error>(Ok(fallback)).unwrap();
    ///
    /// // Option
    /// # let option: Option<&str> = None;
    /// let value = option.or(Some(fallback)).unwrap();
    /// ```
    /// Use instead:
    /// ```rust
    /// # let fallback = "fallback";
    /// // Result
    /// # let result: Result<&str, &str> = Err("error");
    /// let value = result.unwrap_or(fallback);
    ///
    /// // Option
    /// # let option: Option<&str> = None;
    /// let value = option.unwrap_or(fallback);
    /// ```
    #[clippy::version = "1.61.0"]
    pub OR_THEN_UNWRAP,
    complexity,
    "checks for `.or(…).unwrap()` calls to Options and Results."
}

declare_clippy_lint! {
    /// ### What it does
    /// Checks for calls to `.expect(&format!(...))`, `.expect(foo(..))`,
    /// etc., and suggests to use `unwrap_or_else` instead
    ///
    /// ### Why is this bad?
    /// The function will always be called.
    ///
    /// ### Known problems
    /// If the function has side-effects, not calling it will
    /// change the semantics of the program, but you shouldn't rely on that anyway.
    ///
    /// ### Example
    /// ```rust
    /// # let foo = Some(String::new());
    /// # let err_code = "418";
    /// # let err_msg = "I'm a teapot";
    /// foo.expect(&format!("Err {}: {}", err_code, err_msg));
    ///
    /// // or
    ///
    /// # let foo = Some(String::new());
    /// foo.expect(format!("Err {}: {}", err_code, err_msg).as_str());
    /// ```
    ///
    /// Use instead:
    /// ```rust
    /// # let foo = Some(String::new());
    /// # let err_code = "418";
    /// # let err_msg = "I'm a teapot";
    /// foo.unwrap_or_else(|| panic!("Err {}: {}", err_code, err_msg));
    /// ```
    #[clippy::version = "pre 1.29.0"]
    pub EXPECT_FUN_CALL,
    perf,
    "using any `expect` method with a function call"
}

declare_clippy_lint! {
    /// ### What it does
    /// Checks for usage of `.clone()` on a `Copy` type.
    ///
    /// ### Why is this bad?
    /// The only reason `Copy` types implement `Clone` is for
    /// generics, not for using the `clone` method on a concrete type.
    ///
    /// ### Example
    /// ```rust
    /// 42u64.clone();
    /// ```
    #[clippy::version = "pre 1.29.0"]
    pub CLONE_ON_COPY,
    complexity,
    "using `clone` on a `Copy` type"
}

declare_clippy_lint! {
    /// ### What it does
    /// Checks for usage of `.clone()` on a ref-counted pointer,
    /// (`Rc`, `Arc`, `rc::Weak`, or `sync::Weak`), and suggests calling Clone via unified
    /// function syntax instead (e.g., `Rc::clone(foo)`).
    ///
    /// ### Why is this bad?
    /// Calling '.clone()' on an Rc, Arc, or Weak
    /// can obscure the fact that only the pointer is being cloned, not the underlying
    /// data.
    ///
    /// ### Example
    /// ```rust
    /// # use std::rc::Rc;
    /// let x = Rc::new(1);
    ///
    /// x.clone();
    /// ```
    ///
    /// Use instead:
    /// ```rust
    /// # use std::rc::Rc;
    /// # let x = Rc::new(1);
    /// Rc::clone(&x);
    /// ```
    #[clippy::version = "pre 1.29.0"]
    pub CLONE_ON_REF_PTR,
    restriction,
    "using 'clone' on a ref-counted pointer"
}

declare_clippy_lint! {
    /// ### What it does
    /// Checks for usage of `.clone()` on an `&&T`.
    ///
    /// ### Why is this bad?
    /// Cloning an `&&T` copies the inner `&T`, instead of
    /// cloning the underlying `T`.
    ///
    /// ### Example
    /// ```rust
    /// fn main() {
    ///     let x = vec![1];
    ///     let y = &&x;
    ///     let z = y.clone();
    ///     println!("{:p} {:p}", *y, z); // prints out the same pointer
    /// }
    /// ```
    #[clippy::version = "pre 1.29.0"]
    pub CLONE_DOUBLE_REF,
    correctness,
    "using `clone` on `&&T`"
}

declare_clippy_lint! {
    /// ### What it does
    /// Checks for usage of `.to_string()` on an `&&T` where
    /// `T` implements `ToString` directly (like `&&str` or `&&String`).
    ///
    /// ### Why is this bad?
    /// This bypasses the specialized implementation of
    /// `ToString` and instead goes through the more expensive string formatting
    /// facilities.
    ///
    /// ### Example
    /// ```rust
    /// // Generic implementation for `T: Display` is used (slow)
    /// ["foo", "bar"].iter().map(|s| s.to_string());
    ///
    /// // OK, the specialized impl is used
    /// ["foo", "bar"].iter().map(|&s| s.to_string());
    /// ```
    #[clippy::version = "1.40.0"]
    pub INEFFICIENT_TO_STRING,
    pedantic,
    "using `to_string` on `&&T` where `T: ToString`"
}

declare_clippy_lint! {
    /// ### What it does
    /// Checks for `new` not returning a type that contains `Self`.
    ///
    /// ### Why is this bad?
    /// As a convention, `new` methods are used to make a new
    /// instance of a type.
    ///
    /// ### Example
    /// In an impl block:
    /// ```rust
    /// # struct Foo;
    /// # struct NotAFoo;
    /// impl Foo {
    ///     fn new() -> NotAFoo {
    /// # NotAFoo
    ///     }
    /// }
    /// ```
    ///
    /// ```rust
    /// # struct Foo;
    /// struct Bar(Foo);
    /// impl Foo {
    ///     // Bad. The type name must contain `Self`
    ///     fn new() -> Bar {
    /// # Bar(Foo)
    ///     }
    /// }
    /// ```
    ///
    /// ```rust
    /// # struct Foo;
    /// # struct FooError;
    /// impl Foo {
    ///     // Good. Return type contains `Self`
    ///     fn new() -> Result<Foo, FooError> {
    /// # Ok(Foo)
    ///     }
    /// }
    /// ```
    ///
    /// Or in a trait definition:
    /// ```rust
    /// pub trait Trait {
    ///     // Bad. The type name must contain `Self`
    ///     fn new();
    /// }
    /// ```
    ///
    /// ```rust
    /// pub trait Trait {
    ///     // Good. Return type contains `Self`
    ///     fn new() -> Self;
    /// }
    /// ```
    #[clippy::version = "pre 1.29.0"]
    pub NEW_RET_NO_SELF,
    style,
    "not returning type containing `Self` in a `new` method"
}

declare_clippy_lint! {
    /// ### What it does
    /// Checks for string methods that receive a single-character
    /// `str` as an argument, e.g., `_.split("x")`.
    ///
    /// ### Why is this bad?
    /// Performing these methods using a `char` is faster than
    /// using a `str`.
    ///
    /// ### Known problems
    /// Does not catch multi-byte unicode characters.
    ///
    /// ### Example
    /// ```rust,ignore
    /// _.split("x");
    /// ```
    ///
    /// Use instead:
    /// ```rust,ignore
    /// _.split('x');
    /// ```
    #[clippy::version = "pre 1.29.0"]
    pub SINGLE_CHAR_PATTERN,
    perf,
    "using a single-character str where a char could be used, e.g., `_.split(\"x\")`"
}

declare_clippy_lint! {
    /// ### What it does
    /// Checks for calling `.step_by(0)` on iterators which panics.
    ///
    /// ### Why is this bad?
    /// This very much looks like an oversight. Use `panic!()` instead if you
    /// actually intend to panic.
    ///
    /// ### Example
    /// ```rust,should_panic
    /// for x in (0..100).step_by(0) {
    ///     //..
    /// }
    /// ```
    #[clippy::version = "pre 1.29.0"]
    pub ITERATOR_STEP_BY_ZERO,
    correctness,
    "using `Iterator::step_by(0)`, which will panic at runtime"
}

declare_clippy_lint! {
    /// ### What it does
    /// Checks for indirect collection of populated `Option`
    ///
    /// ### Why is this bad?
    /// `Option` is like a collection of 0-1 things, so `flatten`
    /// automatically does this without suspicious-looking `unwrap` calls.
    ///
    /// ### Example
    /// ```rust
    /// let _ = std::iter::empty::<Option<i32>>().filter(Option::is_some).map(Option::unwrap);
    /// ```
    /// Use instead:
    /// ```rust
    /// let _ = std::iter::empty::<Option<i32>>().flatten();
    /// ```
    #[clippy::version = "1.53.0"]
    pub OPTION_FILTER_MAP,
    complexity,
    "filtering `Option` for `Some` then force-unwrapping, which can be one type-safe operation"
}

declare_clippy_lint! {
    /// ### What it does
    /// Checks for the use of `iter.nth(0)`.
    ///
    /// ### Why is this bad?
    /// `iter.next()` is equivalent to
    /// `iter.nth(0)`, as they both consume the next element,
    ///  but is more readable.
    ///
    /// ### Example
    /// ```rust
    /// # use std::collections::HashSet;
    /// # let mut s = HashSet::new();
    /// # s.insert(1);
    /// let x = s.iter().nth(0);
    /// ```
    ///
    /// Use instead:
    /// ```rust
    /// # use std::collections::HashSet;
    /// # let mut s = HashSet::new();
    /// # s.insert(1);
    /// let x = s.iter().next();
    /// ```
    #[clippy::version = "1.42.0"]
    pub ITER_NTH_ZERO,
    style,
    "replace `iter.nth(0)` with `iter.next()`"
}

declare_clippy_lint! {
    /// ### What it does
    /// Checks for use of `.iter().nth()` (and the related
    /// `.iter_mut().nth()`) on standard library types with *O*(1) element access.
    ///
    /// ### Why is this bad?
    /// `.get()` and `.get_mut()` are more efficient and more
    /// readable.
    ///
    /// ### Example
    /// ```rust
    /// let some_vec = vec![0, 1, 2, 3];
    /// let bad_vec = some_vec.iter().nth(3);
    /// let bad_slice = &some_vec[..].iter().nth(3);
    /// ```
    /// The correct use would be:
    /// ```rust
    /// let some_vec = vec![0, 1, 2, 3];
    /// let bad_vec = some_vec.get(3);
    /// let bad_slice = &some_vec[..].get(3);
    /// ```
    #[clippy::version = "pre 1.29.0"]
    pub ITER_NTH,
    perf,
    "using `.iter().nth()` on a standard library type with O(1) element access"
}

declare_clippy_lint! {
    /// ### What it does
    /// Checks for use of `.skip(x).next()` on iterators.
    ///
    /// ### Why is this bad?
    /// `.nth(x)` is cleaner
    ///
    /// ### Example
    /// ```rust
    /// let some_vec = vec![0, 1, 2, 3];
    /// let bad_vec = some_vec.iter().skip(3).next();
    /// let bad_slice = &some_vec[..].iter().skip(3).next();
    /// ```
    /// The correct use would be:
    /// ```rust
    /// let some_vec = vec![0, 1, 2, 3];
    /// let bad_vec = some_vec.iter().nth(3);
    /// let bad_slice = &some_vec[..].iter().nth(3);
    /// ```
    #[clippy::version = "pre 1.29.0"]
    pub ITER_SKIP_NEXT,
    style,
    "using `.skip(x).next()` on an iterator"
}

declare_clippy_lint! {
    /// ### What it does
    /// Checks for use of `.drain(..)` on `Vec` and `VecDeque` for iteration.
    ///
    /// ### Why is this bad?
    /// `.into_iter()` is simpler with better performance.
    ///
    /// ### Example
    /// ```rust
    /// # use std::collections::HashSet;
    /// let mut foo = vec![0, 1, 2, 3];
    /// let bar: HashSet<usize> = foo.drain(..).collect();
    /// ```
    /// Use instead:
    /// ```rust
    /// # use std::collections::HashSet;
    /// let foo = vec![0, 1, 2, 3];
    /// let bar: HashSet<usize> = foo.into_iter().collect();
    /// ```
    #[clippy::version = "1.61.0"]
    pub ITER_WITH_DRAIN,
    nursery,
    "replace `.drain(..)` with `.into_iter()`"
}

declare_clippy_lint! {
    /// ### What it does
    /// Checks for using `x.get(x.len() - 1)` instead of
    /// `x.last()`.
    ///
    /// ### Why is this bad?
    /// Using `x.last()` is easier to read and has the same
    /// result.
    ///
    /// Note that using `x[x.len() - 1]` is semantically different from
    /// `x.last()`.  Indexing into the array will panic on out-of-bounds
    /// accesses, while `x.get()` and `x.last()` will return `None`.
    ///
    /// There is another lint (get_unwrap) that covers the case of using
    /// `x.get(index).unwrap()` instead of `x[index]`.
    ///
    /// ### Example
    /// ```rust
    /// let x = vec![2, 3, 5];
    /// let last_element = x.get(x.len() - 1);
    /// ```
    ///
    /// Use instead:
    /// ```rust
    /// let x = vec![2, 3, 5];
    /// let last_element = x.last();
    /// ```
    #[clippy::version = "1.37.0"]
    pub GET_LAST_WITH_LEN,
    complexity,
    "Using `x.get(x.len() - 1)` when `x.last()` is correct and simpler"
}

declare_clippy_lint! {
    /// ### What it does
    /// Checks for use of `.get().unwrap()` (or
    /// `.get_mut().unwrap`) on a standard library type which implements `Index`
    ///
    /// ### Why is this bad?
    /// Using the Index trait (`[]`) is more clear and more
    /// concise.
    ///
    /// ### Known problems
    /// Not a replacement for error handling: Using either
    /// `.unwrap()` or the Index trait (`[]`) carries the risk of causing a `panic`
    /// if the value being accessed is `None`. If the use of `.get().unwrap()` is a
    /// temporary placeholder for dealing with the `Option` type, then this does
    /// not mitigate the need for error handling. If there is a chance that `.get()`
    /// will be `None` in your program, then it is advisable that the `None` case
    /// is handled in a future refactor instead of using `.unwrap()` or the Index
    /// trait.
    ///
    /// ### Example
    /// ```rust
    /// let mut some_vec = vec![0, 1, 2, 3];
    /// let last = some_vec.get(3).unwrap();
    /// *some_vec.get_mut(0).unwrap() = 1;
    /// ```
    /// The correct use would be:
    /// ```rust
    /// let mut some_vec = vec![0, 1, 2, 3];
    /// let last = some_vec[3];
    /// some_vec[0] = 1;
    /// ```
    #[clippy::version = "pre 1.29.0"]
    pub GET_UNWRAP,
    restriction,
    "using `.get().unwrap()` or `.get_mut().unwrap()` when using `[]` would work instead"
}

declare_clippy_lint! {
    /// ### What it does
    /// Checks for occurrences where one vector gets extended instead of append
    ///
    /// ### Why is this bad?
    /// Using `append` instead of `extend` is more concise and faster
    ///
    /// ### Example
    /// ```rust
    /// let mut a = vec![1, 2, 3];
    /// let mut b = vec![4, 5, 6];
    ///
    /// a.extend(b.drain(..));
    /// ```
    ///
    /// Use instead:
    /// ```rust
    /// let mut a = vec![1, 2, 3];
    /// let mut b = vec![4, 5, 6];
    ///
    /// a.append(&mut b);
    /// ```
    #[clippy::version = "1.55.0"]
    pub EXTEND_WITH_DRAIN,
    perf,
    "using vec.append(&mut vec) to move the full range of a vector to another"
}

declare_clippy_lint! {
    /// ### What it does
    /// Checks for the use of `.extend(s.chars())` where s is a
    /// `&str` or `String`.
    ///
    /// ### Why is this bad?
    /// `.push_str(s)` is clearer
    ///
    /// ### Example
    /// ```rust
    /// let abc = "abc";
    /// let def = String::from("def");
    /// let mut s = String::new();
    /// s.extend(abc.chars());
    /// s.extend(def.chars());
    /// ```
    /// The correct use would be:
    /// ```rust
    /// let abc = "abc";
    /// let def = String::from("def");
    /// let mut s = String::new();
    /// s.push_str(abc);
    /// s.push_str(&def);
    /// ```
    #[clippy::version = "pre 1.29.0"]
    pub STRING_EXTEND_CHARS,
    style,
    "using `x.extend(s.chars())` where s is a `&str` or `String`"
}

declare_clippy_lint! {
    /// ### What it does
    /// Checks for the use of `.cloned().collect()` on slice to
    /// create a `Vec`.
    ///
    /// ### Why is this bad?
    /// `.to_vec()` is clearer
    ///
    /// ### Example
    /// ```rust
    /// let s = [1, 2, 3, 4, 5];
    /// let s2: Vec<isize> = s[..].iter().cloned().collect();
    /// ```
    /// The better use would be:
    /// ```rust
    /// let s = [1, 2, 3, 4, 5];
    /// let s2: Vec<isize> = s.to_vec();
    /// ```
    #[clippy::version = "pre 1.29.0"]
    pub ITER_CLONED_COLLECT,
    style,
    "using `.cloned().collect()` on slice to create a `Vec`"
}

declare_clippy_lint! {
    /// ### What it does
    /// Checks for usage of `_.chars().last()` or
    /// `_.chars().next_back()` on a `str` to check if it ends with a given char.
    ///
    /// ### Why is this bad?
    /// Readability, this can be written more concisely as
    /// `_.ends_with(_)`.
    ///
    /// ### Example
    /// ```rust
    /// # let name = "_";
    /// name.chars().last() == Some('_') || name.chars().next_back() == Some('-');
    /// ```
    ///
    /// Use instead:
    /// ```rust
    /// # let name = "_";
    /// name.ends_with('_') || name.ends_with('-');
    /// ```
    #[clippy::version = "pre 1.29.0"]
    pub CHARS_LAST_CMP,
    style,
    "using `.chars().last()` or `.chars().next_back()` to check if a string ends with a char"
}

declare_clippy_lint! {
    /// ### What it does
    /// Checks for usage of `.as_ref()` or `.as_mut()` where the
    /// types before and after the call are the same.
    ///
    /// ### Why is this bad?
    /// The call is unnecessary.
    ///
    /// ### Example
    /// ```rust
    /// # fn do_stuff(x: &[i32]) {}
    /// let x: &[i32] = &[1, 2, 3, 4, 5];
    /// do_stuff(x.as_ref());
    /// ```
    /// The correct use would be:
    /// ```rust
    /// # fn do_stuff(x: &[i32]) {}
    /// let x: &[i32] = &[1, 2, 3, 4, 5];
    /// do_stuff(x);
    /// ```
    #[clippy::version = "pre 1.29.0"]
    pub USELESS_ASREF,
    complexity,
    "using `as_ref` where the types before and after the call are the same"
}

declare_clippy_lint! {
    /// ### What it does
    /// Checks for using `fold` when a more succinct alternative exists.
    /// Specifically, this checks for `fold`s which could be replaced by `any`, `all`,
    /// `sum` or `product`.
    ///
    /// ### Why is this bad?
    /// Readability.
    ///
    /// ### Example
    /// ```rust
    /// # #[allow(unused)]
    /// (0..3).fold(false, |acc, x| acc || x > 2);
    /// ```
    ///
    /// Use instead:
    /// ```rust
    /// (0..3).any(|x| x > 2);
    /// ```
    #[clippy::version = "pre 1.29.0"]
    pub UNNECESSARY_FOLD,
    style,
    "using `fold` when a more succinct alternative exists"
}

declare_clippy_lint! {
    /// ### What it does
    /// Checks for `filter_map` calls that could be replaced by `filter` or `map`.
    /// More specifically it checks if the closure provided is only performing one of the
    /// filter or map operations and suggests the appropriate option.
    ///
    /// ### Why is this bad?
    /// Complexity. The intent is also clearer if only a single
    /// operation is being performed.
    ///
    /// ### Example
    /// ```rust
    /// let _ = (0..3).filter_map(|x| if x > 2 { Some(x) } else { None });
    ///
    /// // As there is no transformation of the argument this could be written as:
    /// let _ = (0..3).filter(|&x| x > 2);
    /// ```
    ///
    /// ```rust
    /// let _ = (0..4).filter_map(|x| Some(x + 1));
    ///
    /// // As there is no conditional check on the argument this could be written as:
    /// let _ = (0..4).map(|x| x + 1);
    /// ```
    #[clippy::version = "1.31.0"]
    pub UNNECESSARY_FILTER_MAP,
    complexity,
    "using `filter_map` when a more succinct alternative exists"
}

declare_clippy_lint! {
    /// ### What it does
    /// Checks for `find_map` calls that could be replaced by `find` or `map`. More
    /// specifically it checks if the closure provided is only performing one of the
    /// find or map operations and suggests the appropriate option.
    ///
    /// ### Why is this bad?
    /// Complexity. The intent is also clearer if only a single
    /// operation is being performed.
    ///
    /// ### Example
    /// ```rust
    /// let _ = (0..3).find_map(|x| if x > 2 { Some(x) } else { None });
    ///
    /// // As there is no transformation of the argument this could be written as:
    /// let _ = (0..3).find(|&x| x > 2);
    /// ```
    ///
    /// ```rust
    /// let _ = (0..4).find_map(|x| Some(x + 1));
    ///
    /// // As there is no conditional check on the argument this could be written as:
    /// let _ = (0..4).map(|x| x + 1).next();
    /// ```
    #[clippy::version = "1.61.0"]
    pub UNNECESSARY_FIND_MAP,
    complexity,
    "using `find_map` when a more succinct alternative exists"
}

declare_clippy_lint! {
    /// ### What it does
    /// Checks for `into_iter` calls on references which should be replaced by `iter`
    /// or `iter_mut`.
    ///
    /// ### Why is this bad?
    /// Readability. Calling `into_iter` on a reference will not move out its
    /// content into the resulting iterator, which is confusing. It is better just call `iter` or
    /// `iter_mut` directly.
    ///
    /// ### Example
    /// ```rust
    /// # let vec = vec![3, 4, 5];
    /// (&vec).into_iter();
    /// ```
    ///
    /// Use instead:
    /// ```rust
    /// # let vec = vec![3, 4, 5];
    /// (&vec).iter();
    /// ```
    #[clippy::version = "1.32.0"]
    pub INTO_ITER_ON_REF,
    style,
    "using `.into_iter()` on a reference"
}

declare_clippy_lint! {
    /// ### What it does
    /// Checks for calls to `map` followed by a `count`.
    ///
    /// ### Why is this bad?
    /// It looks suspicious. Maybe `map` was confused with `filter`.
    /// If the `map` call is intentional, this should be rewritten
    /// using `inspect`. Or, if you intend to drive the iterator to
    /// completion, you can just use `for_each` instead.
    ///
    /// ### Example
    /// ```rust
    /// let _ = (0..3).map(|x| x + 2).count();
    /// ```
    #[clippy::version = "1.39.0"]
    pub SUSPICIOUS_MAP,
    suspicious,
    "suspicious usage of map"
}

declare_clippy_lint! {
    /// ### What it does
    /// Checks for `MaybeUninit::uninit().assume_init()`.
    ///
    /// ### Why is this bad?
    /// For most types, this is undefined behavior.
    ///
    /// ### Known problems
    /// For now, we accept empty tuples and tuples / arrays
    /// of `MaybeUninit`. There may be other types that allow uninitialized
    /// data, but those are not yet rigorously defined.
    ///
    /// ### Example
    /// ```rust
    /// // Beware the UB
    /// use std::mem::MaybeUninit;
    ///
    /// let _: usize = unsafe { MaybeUninit::uninit().assume_init() };
    /// ```
    ///
    /// Note that the following is OK:
    ///
    /// ```rust
    /// use std::mem::MaybeUninit;
    ///
    /// let _: [MaybeUninit<bool>; 5] = unsafe {
    ///     MaybeUninit::uninit().assume_init()
    /// };
    /// ```
    #[clippy::version = "1.39.0"]
    pub UNINIT_ASSUMED_INIT,
    correctness,
    "`MaybeUninit::uninit().assume_init()`"
}

declare_clippy_lint! {
    /// ### What it does
    /// Checks for `.checked_add/sub(x).unwrap_or(MAX/MIN)`.
    ///
    /// ### Why is this bad?
    /// These can be written simply with `saturating_add/sub` methods.
    ///
    /// ### Example
    /// ```rust
    /// # let y: u32 = 0;
    /// # let x: u32 = 100;
    /// let add = x.checked_add(y).unwrap_or(u32::MAX);
    /// let sub = x.checked_sub(y).unwrap_or(u32::MIN);
    /// ```
    ///
    /// can be written using dedicated methods for saturating addition/subtraction as:
    ///
    /// ```rust
    /// # let y: u32 = 0;
    /// # let x: u32 = 100;
    /// let add = x.saturating_add(y);
    /// let sub = x.saturating_sub(y);
    /// ```
    #[clippy::version = "1.39.0"]
    pub MANUAL_SATURATING_ARITHMETIC,
    style,
    "`.checked_add/sub(x).unwrap_or(MAX/MIN)`"
}

declare_clippy_lint! {
    /// ### What it does
    /// Checks for `offset(_)`, `wrapping_`{`add`, `sub`}, etc. on raw pointers to
    /// zero-sized types
    ///
    /// ### Why is this bad?
    /// This is a no-op, and likely unintended
    ///
    /// ### Example
    /// ```rust
    /// unsafe { (&() as *const ()).offset(1) };
    /// ```
    #[clippy::version = "1.41.0"]
    pub ZST_OFFSET,
    correctness,
    "Check for offset calculations on raw pointers to zero-sized types"
}

declare_clippy_lint! {
    /// ### What it does
    /// Checks for `FileType::is_file()`.
    ///
    /// ### Why is this bad?
    /// When people testing a file type with `FileType::is_file`
    /// they are testing whether a path is something they can get bytes from. But
    /// `is_file` doesn't cover special file types in unix-like systems, and doesn't cover
    /// symlink in windows. Using `!FileType::is_dir()` is a better way to that intention.
    ///
    /// ### Example
    /// ```rust
    /// # || {
    /// let metadata = std::fs::metadata("foo.txt")?;
    /// let filetype = metadata.file_type();
    ///
    /// if filetype.is_file() {
    ///     // read file
    /// }
    /// # Ok::<_, std::io::Error>(())
    /// # };
    /// ```
    ///
    /// should be written as:
    ///
    /// ```rust
    /// # || {
    /// let metadata = std::fs::metadata("foo.txt")?;
    /// let filetype = metadata.file_type();
    ///
    /// if !filetype.is_dir() {
    ///     // read file
    /// }
    /// # Ok::<_, std::io::Error>(())
    /// # };
    /// ```
    #[clippy::version = "1.42.0"]
    pub FILETYPE_IS_FILE,
    restriction,
    "`FileType::is_file` is not recommended to test for readable file type"
}

declare_clippy_lint! {
    /// ### What it does
    /// Checks for usage of `_.as_ref().map(Deref::deref)` or it's aliases (such as String::as_str).
    ///
    /// ### Why is this bad?
    /// Readability, this can be written more concisely as
    /// `_.as_deref()`.
    ///
    /// ### Example
    /// ```rust
    /// # let opt = Some("".to_string());
    /// opt.as_ref().map(String::as_str)
    /// # ;
    /// ```
    /// Can be written as
    /// ```rust
    /// # let opt = Some("".to_string());
    /// opt.as_deref()
    /// # ;
    /// ```
    #[clippy::version = "1.42.0"]
    pub OPTION_AS_REF_DEREF,
    complexity,
    "using `as_ref().map(Deref::deref)`, which is more succinctly expressed as `as_deref()`"
}

declare_clippy_lint! {
    /// ### What it does
    /// Checks for usage of `iter().next()` on a Slice or an Array
    ///
    /// ### Why is this bad?
    /// These can be shortened into `.get()`
    ///
    /// ### Example
    /// ```rust
    /// # let a = [1, 2, 3];
    /// # let b = vec![1, 2, 3];
    /// a[2..].iter().next();
    /// b.iter().next();
    /// ```
    /// should be written as:
    /// ```rust
    /// # let a = [1, 2, 3];
    /// # let b = vec![1, 2, 3];
    /// a.get(2);
    /// b.get(0);
    /// ```
    #[clippy::version = "1.46.0"]
    pub ITER_NEXT_SLICE,
    style,
    "using `.iter().next()` on a sliced array, which can be shortened to just `.get()`"
}

declare_clippy_lint! {
    /// ### What it does
    /// Warns when using `push_str`/`insert_str` with a single-character string literal
    /// where `push`/`insert` with a `char` would work fine.
    ///
    /// ### Why is this bad?
    /// It's less clear that we are pushing a single character.
    ///
    /// ### Example
    /// ```rust
    /// # let mut string = String::new();
    /// string.insert_str(0, "R");
    /// string.push_str("R");
    /// ```
    ///
    /// Use instead:
    /// ```rust
    /// # let mut string = String::new();
    /// string.insert(0, 'R');
    /// string.push('R');
    /// ```
    #[clippy::version = "1.49.0"]
    pub SINGLE_CHAR_ADD_STR,
    style,
    "`push_str()` or `insert_str()` used with a single-character string literal as parameter"
}

declare_clippy_lint! {
    /// ### What it does
    /// As the counterpart to `or_fun_call`, this lint looks for unnecessary
    /// lazily evaluated closures on `Option` and `Result`.
    ///
    /// This lint suggests changing the following functions, when eager evaluation results in
    /// simpler code:
    ///  - `unwrap_or_else` to `unwrap_or`
    ///  - `and_then` to `and`
    ///  - `or_else` to `or`
    ///  - `get_or_insert_with` to `get_or_insert`
    ///  - `ok_or_else` to `ok_or`
    ///
    /// ### Why is this bad?
    /// Using eager evaluation is shorter and simpler in some cases.
    ///
    /// ### Known problems
    /// It is possible, but not recommended for `Deref` and `Index` to have
    /// side effects. Eagerly evaluating them can change the semantics of the program.
    ///
    /// ### Example
    /// ```rust
    /// // example code where clippy issues a warning
    /// let opt: Option<u32> = None;
    ///
    /// opt.unwrap_or_else(|| 42);
    /// ```
    /// Use instead:
    /// ```rust
    /// let opt: Option<u32> = None;
    ///
    /// opt.unwrap_or(42);
    /// ```
    #[clippy::version = "1.48.0"]
    pub UNNECESSARY_LAZY_EVALUATIONS,
    style,
    "using unnecessary lazy evaluation, which can be replaced with simpler eager evaluation"
}

declare_clippy_lint! {
    /// ### What it does
    /// Checks for usage of `_.map(_).collect::<Result<(), _>()`.
    ///
    /// ### Why is this bad?
    /// Using `try_for_each` instead is more readable and idiomatic.
    ///
    /// ### Example
    /// ```rust
    /// (0..3).map(|t| Err(t)).collect::<Result<(), _>>();
    /// ```
    /// Use instead:
    /// ```rust
    /// (0..3).try_for_each(|t| Err(t));
    /// ```
    #[clippy::version = "1.49.0"]
    pub MAP_COLLECT_RESULT_UNIT,
    style,
    "using `.map(_).collect::<Result<(),_>()`, which can be replaced with `try_for_each`"
}

declare_clippy_lint! {
    /// ### What it does
    /// Checks for `from_iter()` function calls on types that implement the `FromIterator`
    /// trait.
    ///
    /// ### Why is this bad?
    /// It is recommended style to use collect. See
    /// [FromIterator documentation](https://doc.rust-lang.org/std/iter/trait.FromIterator.html)
    ///
    /// ### Example
    /// ```rust
    /// let five_fives = std::iter::repeat(5).take(5);
    ///
    /// let v = Vec::from_iter(five_fives);
    ///
    /// assert_eq!(v, vec![5, 5, 5, 5, 5]);
    /// ```
    /// Use instead:
    /// ```rust
    /// let five_fives = std::iter::repeat(5).take(5);
    ///
    /// let v: Vec<i32> = five_fives.collect();
    ///
    /// assert_eq!(v, vec![5, 5, 5, 5, 5]);
    /// ```
    #[clippy::version = "1.49.0"]
    pub FROM_ITER_INSTEAD_OF_COLLECT,
    pedantic,
    "use `.collect()` instead of `::from_iter()`"
}

declare_clippy_lint! {
    /// ### What it does
    /// Checks for usage of `inspect().for_each()`.
    ///
    /// ### Why is this bad?
    /// It is the same as performing the computation
    /// inside `inspect` at the beginning of the closure in `for_each`.
    ///
    /// ### Example
    /// ```rust
    /// [1,2,3,4,5].iter()
    /// .inspect(|&x| println!("inspect the number: {}", x))
    /// .for_each(|&x| {
    ///     assert!(x >= 0);
    /// });
    /// ```
    /// Can be written as
    /// ```rust
    /// [1,2,3,4,5].iter()
    /// .for_each(|&x| {
    ///     println!("inspect the number: {}", x);
    ///     assert!(x >= 0);
    /// });
    /// ```
    #[clippy::version = "1.51.0"]
    pub INSPECT_FOR_EACH,
    complexity,
    "using `.inspect().for_each()`, which can be replaced with `.for_each()`"
}

declare_clippy_lint! {
    /// ### What it does
    /// Checks for usage of `filter_map(|x| x)`.
    ///
    /// ### Why is this bad?
    /// Readability, this can be written more concisely by using `flatten`.
    ///
    /// ### Example
    /// ```rust
    /// # let iter = vec![Some(1)].into_iter();
    /// iter.filter_map(|x| x);
    /// ```
    /// Use instead:
    /// ```rust
    /// # let iter = vec![Some(1)].into_iter();
    /// iter.flatten();
    /// ```
    #[clippy::version = "1.52.0"]
    pub FILTER_MAP_IDENTITY,
    complexity,
    "call to `filter_map` where `flatten` is sufficient"
}

declare_clippy_lint! {
    /// ### What it does
    /// Checks for instances of `map(f)` where `f` is the identity function.
    ///
    /// ### Why is this bad?
    /// It can be written more concisely without the call to `map`.
    ///
    /// ### Example
    /// ```rust
    /// let x = [1, 2, 3];
    /// let y: Vec<_> = x.iter().map(|x| x).map(|x| 2*x).collect();
    /// ```
    /// Use instead:
    /// ```rust
    /// let x = [1, 2, 3];
    /// let y: Vec<_> = x.iter().map(|x| 2*x).collect();
    /// ```
    #[clippy::version = "1.47.0"]
    pub MAP_IDENTITY,
    complexity,
    "using iterator.map(|x| x)"
}

declare_clippy_lint! {
    /// ### What it does
    /// Checks for the use of `.bytes().nth()`.
    ///
    /// ### Why is this bad?
    /// `.as_bytes().get()` is more efficient and more
    /// readable.
    ///
    /// ### Example
    /// ```rust
    /// # #[allow(unused)]
    /// "Hello".bytes().nth(3);
    /// ```
    ///
    /// Use instead:
    /// ```rust
    /// # #[allow(unused)]
    /// "Hello".as_bytes().get(3);
    /// ```
    #[clippy::version = "1.52.0"]
    pub BYTES_NTH,
    style,
    "replace `.bytes().nth()` with `.as_bytes().get()`"
}

declare_clippy_lint! {
    /// ### What it does
    /// Checks for the usage of `_.to_owned()`, `vec.to_vec()`, or similar when calling `_.clone()` would be clearer.
    ///
    /// ### Why is this bad?
    /// These methods do the same thing as `_.clone()` but may be confusing as
    /// to why we are calling `to_vec` on something that is already a `Vec` or calling `to_owned` on something that is already owned.
    ///
    /// ### Example
    /// ```rust
    /// let a = vec![1, 2, 3];
    /// let b = a.to_vec();
    /// let c = a.to_owned();
    /// ```
    /// Use instead:
    /// ```rust
    /// let a = vec![1, 2, 3];
    /// let b = a.clone();
    /// let c = a.clone();
    /// ```
    #[clippy::version = "1.52.0"]
    pub IMPLICIT_CLONE,
    pedantic,
    "implicitly cloning a value by invoking a function on its dereferenced type"
}

declare_clippy_lint! {
    /// ### What it does
    /// Checks for the use of `.iter().count()`.
    ///
    /// ### Why is this bad?
    /// `.len()` is more efficient and more
    /// readable.
    ///
    /// ### Example
    /// ```rust
    /// # #![allow(unused)]
    /// let some_vec = vec![0, 1, 2, 3];
    ///
    /// some_vec.iter().count();
    /// &some_vec[..].iter().count();
    /// ```
    ///
    /// Use instead:
    /// ```rust
    /// let some_vec = vec![0, 1, 2, 3];
    ///
    /// some_vec.len();
    /// &some_vec[..].len();
    /// ```
    #[clippy::version = "1.52.0"]
    pub ITER_COUNT,
    complexity,
    "replace `.iter().count()` with `.len()`"
}

declare_clippy_lint! {
    /// ### What it does
    /// Checks for the usage of `_.to_owned()`, on a `Cow<'_, _>`.
    ///
    /// ### Why is this bad?
    /// Calling `to_owned()` on a `Cow` creates a clone of the `Cow`
    /// itself, without taking ownership of the `Cow` contents (i.e.
    /// it's equivalent to calling `Cow::clone`).
    /// The similarly named `into_owned` method, on the other hand,
    /// clones the `Cow` contents, effectively turning any `Cow::Borrowed`
    /// into a `Cow::Owned`.
    ///
    /// Given the potential ambiguity, consider replacing `to_owned`
    /// with `clone` for better readability or, if getting a `Cow::Owned`
    /// was the original intent, using `into_owned` instead.
    ///
    /// ### Example
    /// ```rust
    /// # use std::borrow::Cow;
    /// let s = "Hello world!";
    /// let cow = Cow::Borrowed(s);
    ///
    /// let data = cow.to_owned();
    /// assert!(matches!(data, Cow::Borrowed(_)))
    /// ```
    /// Use instead:
    /// ```rust
    /// # use std::borrow::Cow;
    /// let s = "Hello world!";
    /// let cow = Cow::Borrowed(s);
    ///
    /// let data = cow.clone();
    /// assert!(matches!(data, Cow::Borrowed(_)))
    /// ```
    /// or
    /// ```rust
    /// # use std::borrow::Cow;
    /// let s = "Hello world!";
    /// let cow = Cow::Borrowed(s);
    ///
    /// let data = cow.into_owned();
    /// assert!(matches!(data, String))
    /// ```
    #[clippy::version = "1.65.0"]
    pub SUSPICIOUS_TO_OWNED,
    suspicious,
    "calls to `to_owned` on a `Cow<'_, _>` might not do what they are expected"
}

declare_clippy_lint! {
    /// ### What it does
    /// Checks for calls to [`splitn`]
    /// (https://doc.rust-lang.org/std/primitive.str.html#method.splitn) and
    /// related functions with either zero or one splits.
    ///
    /// ### Why is this bad?
    /// These calls don't actually split the value and are
    /// likely to be intended as a different number.
    ///
    /// ### Example
    /// ```rust
    /// # let s = "";
    /// for x in s.splitn(1, ":") {
    ///     // ..
    /// }
    /// ```
    ///
    /// Use instead:
    /// ```rust
    /// # let s = "";
    /// for x in s.splitn(2, ":") {
    ///     // ..
    /// }
    /// ```
    #[clippy::version = "1.54.0"]
    pub SUSPICIOUS_SPLITN,
    correctness,
    "checks for `.splitn(0, ..)` and `.splitn(1, ..)`"
}

declare_clippy_lint! {
    /// ### What it does
    /// Checks for manual implementations of `str::repeat`
    ///
    /// ### Why is this bad?
    /// These are both harder to read, as well as less performant.
    ///
    /// ### Example
    /// ```rust
    /// let x: String = std::iter::repeat('x').take(10).collect();
    /// ```
    ///
    /// Use instead:
    /// ```rust
    /// let x: String = "x".repeat(10);
    /// ```
    #[clippy::version = "1.54.0"]
    pub MANUAL_STR_REPEAT,
    perf,
    "manual implementation of `str::repeat`"
}

declare_clippy_lint! {
    /// ### What it does
    /// Checks for usages of `str::splitn(2, _)`
    ///
    /// ### Why is this bad?
    /// `split_once` is both clearer in intent and slightly more efficient.
    ///
    /// ### Example
    /// ```rust,ignore
    /// let s = "key=value=add";
    /// let (key, value) = s.splitn(2, '=').next_tuple()?;
    /// let value = s.splitn(2, '=').nth(1)?;
    ///
    /// let mut parts = s.splitn(2, '=');
    /// let key = parts.next()?;
    /// let value = parts.next()?;
    /// ```
    ///
    /// Use instead:
    /// ```rust,ignore
    /// let s = "key=value=add";
    /// let (key, value) = s.split_once('=')?;
    /// let value = s.split_once('=')?.1;
    ///
    /// let (key, value) = s.split_once('=')?;
    /// ```
    ///
    /// ### Limitations
    /// The multiple statement variant currently only detects `iter.next()?`/`iter.next().unwrap()`
    /// in two separate `let` statements that immediately follow the `splitn()`
    #[clippy::version = "1.57.0"]
    pub MANUAL_SPLIT_ONCE,
    complexity,
    "replace `.splitn(2, pat)` with `.split_once(pat)`"
}

declare_clippy_lint! {
    /// ### What it does
    /// Checks for usages of `str::splitn` (or `str::rsplitn`) where using `str::split` would be the same.
    /// ### Why is this bad?
    /// The function `split` is simpler and there is no performance difference in these cases, considering
    /// that both functions return a lazy iterator.
    /// ### Example
    /// ```rust
    /// let str = "key=value=add";
    /// let _ = str.splitn(3, '=').next().unwrap();
    /// ```
    ///
    /// Use instead:
    /// ```rust
    /// let str = "key=value=add";
    /// let _ = str.split('=').next().unwrap();
    /// ```
    #[clippy::version = "1.59.0"]
    pub NEEDLESS_SPLITN,
    complexity,
    "usages of `str::splitn` that can be replaced with `str::split`"
}

declare_clippy_lint! {
    /// ### What it does
    /// Checks for unnecessary calls to [`ToOwned::to_owned`](https://doc.rust-lang.org/std/borrow/trait.ToOwned.html#tymethod.to_owned)
    /// and other `to_owned`-like functions.
    ///
    /// ### Why is this bad?
    /// The unnecessary calls result in useless allocations.
    ///
    /// ### Known problems
    /// `unnecessary_to_owned` can falsely trigger if `IntoIterator::into_iter` is applied to an
    /// owned copy of a resource and the resource is later used mutably. See
    /// [#8148](https://github.com/rust-lang/rust-clippy/issues/8148).
    ///
    /// ### Example
    /// ```rust
    /// let path = std::path::Path::new("x");
    /// foo(&path.to_string_lossy().to_string());
    /// fn foo(s: &str) {}
    /// ```
    /// Use instead:
    /// ```rust
    /// let path = std::path::Path::new("x");
    /// foo(&path.to_string_lossy());
    /// fn foo(s: &str) {}
    /// ```
    #[clippy::version = "1.59.0"]
    pub UNNECESSARY_TO_OWNED,
    perf,
    "unnecessary calls to `to_owned`-like functions"
}

declare_clippy_lint! {
    /// ### What it does
    /// Checks for use of `.collect::<Vec<String>>().join("")` on iterators.
    ///
    /// ### Why is this bad?
    /// `.collect::<String>()` is more concise and might be more performant
    ///
    /// ### Example
    /// ```rust
    /// let vector = vec!["hello",  "world"];
    /// let output = vector.iter().map(|item| item.to_uppercase()).collect::<Vec<String>>().join("");
    /// println!("{}", output);
    /// ```
    /// The correct use would be:
    /// ```rust
    /// let vector = vec!["hello",  "world"];
    /// let output = vector.iter().map(|item| item.to_uppercase()).collect::<String>();
    /// println!("{}", output);
    /// ```
    /// ### Known problems
    /// While `.collect::<String>()` is sometimes more performant, there are cases where
    /// using `.collect::<String>()` over `.collect::<Vec<String>>().join("")`
    /// will prevent loop unrolling and will result in a negative performance impact.
    ///
    /// Additionally, differences have been observed between aarch64 and x86_64 assembly output,
    /// with aarch64 tending to producing faster assembly in more cases when using `.collect::<String>()`
    #[clippy::version = "1.61.0"]
    pub UNNECESSARY_JOIN,
    pedantic,
    "using `.collect::<Vec<String>>().join(\"\")` on an iterator"
}

declare_clippy_lint! {
    /// ### What it does
    /// Checks for no-op uses of `Option::{as_deref, as_deref_mut}`,
    /// for example, `Option<&T>::as_deref()` returns the same type.
    ///
    /// ### Why is this bad?
    /// Redundant code and improving readability.
    ///
    /// ### Example
    /// ```rust
    /// let a = Some(&1);
    /// let b = a.as_deref(); // goes from Option<&i32> to Option<&i32>
    /// ```
    ///
    /// Use instead:
    /// ```rust
    /// let a = Some(&1);
    /// let b = a;
    /// ```
    #[clippy::version = "1.57.0"]
    pub NEEDLESS_OPTION_AS_DEREF,
    complexity,
    "no-op use of `deref` or `deref_mut` method to `Option`."
}

declare_clippy_lint! {
    /// ### What it does
    /// Finds usages of [`char::is_digit`](https://doc.rust-lang.org/stable/std/primitive.char.html#method.is_digit) that
    /// can be replaced with [`is_ascii_digit`](https://doc.rust-lang.org/stable/std/primitive.char.html#method.is_ascii_digit) or
    /// [`is_ascii_hexdigit`](https://doc.rust-lang.org/stable/std/primitive.char.html#method.is_ascii_hexdigit).
    ///
    /// ### Why is this bad?
    /// `is_digit(..)` is slower and requires specifying the radix.
    ///
    /// ### Example
    /// ```rust
    /// let c: char = '6';
    /// c.is_digit(10);
    /// c.is_digit(16);
    /// ```
    /// Use instead:
    /// ```rust
    /// let c: char = '6';
    /// c.is_ascii_digit();
    /// c.is_ascii_hexdigit();
    /// ```
    #[clippy::version = "1.62.0"]
    pub IS_DIGIT_ASCII_RADIX,
    style,
    "use of `char::is_digit(..)` with literal radix of 10 or 16"
}

declare_clippy_lint! {
    /// ### What it does
    /// Checks for calling `take` function after `as_ref`.
    ///
    /// ### Why is this bad?
    /// Redundant code. `take` writes `None` to its argument.
    /// In this case the modification is useless as it's a temporary that cannot be read from afterwards.
    ///
    /// ### Example
    /// ```rust
    /// let x = Some(3);
    /// x.as_ref().take();
    /// ```
    /// Use instead:
    /// ```rust
    /// let x = Some(3);
    /// x.as_ref();
    /// ```
    #[clippy::version = "1.62.0"]
    pub NEEDLESS_OPTION_TAKE,
    complexity,
    "using `.as_ref().take()` on a temporary value"
}

declare_clippy_lint! {
    /// ### What it does
    /// Checks for `replace` statements which have no effect.
    ///
    /// ### Why is this bad?
    /// It's either a mistake or confusing.
    ///
    /// ### Example
    /// ```rust
    /// "1234".replace("12", "12");
    /// "1234".replacen("12", "12", 1);
    /// ```
    #[clippy::version = "1.63.0"]
    pub NO_EFFECT_REPLACE,
    suspicious,
    "replace with no effect"
}

declare_clippy_lint! {
    /// ### What it does
    /// Checks for usages of `.then_some(..).unwrap_or(..)`
    ///
    /// ### Why is this bad?
    /// This can be written more clearly with `if .. else ..`
    ///
    /// ### Limitations
    /// This lint currently only looks for usages of
    /// `.then_some(..).unwrap_or(..)`, but will be expanded
    /// to account for similar patterns.
    ///
    /// ### Example
    /// ```rust
    /// let x = true;
    /// x.then_some("a").unwrap_or("b");
    /// ```
    /// Use instead:
    /// ```rust
    /// let x = true;
    /// if x { "a" } else { "b" };
    /// ```
    #[clippy::version = "1.64.0"]
    pub OBFUSCATED_IF_ELSE,
    style,
    "use of `.then_some(..).unwrap_or(..)` can be written \
    more clearly with `if .. else ..`"
}

declare_clippy_lint! {
    /// ### What it does
    ///
    /// Checks for calls to `iter`, `iter_mut` or `into_iter` on collections containing a single item
    ///
    /// ### Why is this bad?
    ///
    /// It is simpler to use the once function from the standard library:
    ///
    /// ### Example
    ///
    /// ```rust
    /// let a = [123].iter();
    /// let b = Some(123).into_iter();
    /// ```
    /// Use instead:
    /// ```rust
    /// use std::iter;
    /// let a = iter::once(&123);
    /// let b = iter::once(123);
    /// ```
    ///
    /// ### Known problems
    ///
    /// The type of the resulting iterator might become incompatible with its usage
    #[clippy::version = "1.64.0"]
    pub ITER_ON_SINGLE_ITEMS,
    nursery,
    "Iterator for array of length 1"
}

declare_clippy_lint! {
    /// ### What it does
    ///
    /// Checks for calls to `iter`, `iter_mut` or `into_iter` on empty collections
    ///
    /// ### Why is this bad?
    ///
    /// It is simpler to use the empty function from the standard library:
    ///
    /// ### Example
    ///
    /// ```rust
    /// use std::{slice, option};
    /// let a: slice::Iter<i32> = [].iter();
    /// let f: option::IntoIter<i32> = None.into_iter();
    /// ```
    /// Use instead:
    /// ```rust
    /// use std::iter;
    /// let a: iter::Empty<i32> = iter::empty();
    /// let b: iter::Empty<i32> = iter::empty();
    /// ```
    ///
    /// ### Known problems
    ///
    /// The type of the resulting iterator might become incompatible with its usage
    #[clippy::version = "1.64.0"]
    pub ITER_ON_EMPTY_COLLECTIONS,
    nursery,
    "Iterator for empty array"
}

declare_clippy_lint! {
    /// ### What it does
    /// Checks for naive byte counts
    ///
    /// ### Why is this bad?
    /// The [`bytecount`](https://crates.io/crates/bytecount)
    /// crate has methods to count your bytes faster, especially for large slices.
    ///
    /// ### Known problems
    /// If you have predominantly small slices, the
    /// `bytecount::count(..)` method may actually be slower. However, if you can
    /// ensure that less than 2³²-1 matches arise, the `naive_count_32(..)` can be
    /// faster in those cases.
    ///
    /// ### Example
    /// ```rust
    /// # let vec = vec![1_u8];
    /// let count = vec.iter().filter(|x| **x == 0u8).count();
    /// ```
    ///
    /// Use instead:
    /// ```rust,ignore
    /// # let vec = vec![1_u8];
    /// let count = bytecount::count(&vec, 0u8);
    /// ```
    #[clippy::version = "pre 1.29.0"]
    pub NAIVE_BYTECOUNT,
    pedantic,
    "use of naive `<slice>.filter(|&x| x == y).count()` to count byte values"
}

declare_clippy_lint! {
    /// ### What it does
    /// It checks for `str::bytes().count()` and suggests replacing it with
    /// `str::len()`.
    ///
    /// ### Why is this bad?
    /// `str::bytes().count()` is longer and may not be as performant as using
    /// `str::len()`.
    ///
    /// ### Example
    /// ```rust
    /// "hello".bytes().count();
    /// String::from("hello").bytes().count();
    /// ```
    /// Use instead:
    /// ```rust
    /// "hello".len();
    /// String::from("hello").len();
    /// ```
    #[clippy::version = "1.62.0"]
    pub BYTES_COUNT_TO_LEN,
    complexity,
    "Using `bytes().count()` when `len()` performs the same functionality"
}

declare_clippy_lint! {
    /// ### What it does
    /// Checks for calls to `ends_with` with possible file extensions
    /// and suggests to use a case-insensitive approach instead.
    ///
    /// ### Why is this bad?
    /// `ends_with` is case-sensitive and may not detect files with a valid extension.
    ///
    /// ### Example
    /// ```rust
    /// fn is_rust_file(filename: &str) -> bool {
    ///     filename.ends_with(".rs")
    /// }
    /// ```
    /// Use instead:
    /// ```rust
    /// fn is_rust_file(filename: &str) -> bool {
    ///     let filename = std::path::Path::new(filename);
    ///     filename.extension()
    ///         .map_or(false, |ext| ext.eq_ignore_ascii_case("rs"))
    /// }
    /// ```
    #[clippy::version = "1.51.0"]
    pub CASE_SENSITIVE_FILE_EXTENSION_COMPARISONS,
    pedantic,
    "Checks for calls to ends_with with case-sensitive file extensions"
}

declare_clippy_lint! {
    /// ### What it does
    /// Checks for using `x.get(0)` instead of
    /// `x.first()`.
    ///
    /// ### Why is this bad?
    /// Using `x.first()` is easier to read and has the same
    /// result.
    ///
    /// ### Example
    /// ```rust
    /// let x = vec![2, 3, 5];
    /// let first_element = x.get(0);
    /// ```
    ///
    /// Use instead:
    /// ```rust
    /// let x = vec![2, 3, 5];
    /// let first_element = x.first();
    /// ```
    #[clippy::version = "1.63.0"]
    pub GET_FIRST,
    style,
    "Using `x.get(0)` when `x.first()` is simpler"
}

declare_clippy_lint! {
    /// ### What it does
    ///
    /// Finds patterns that reimplement `Option::ok_or`.
    ///
    /// ### Why is this bad?
    ///
    /// Concise code helps focusing on behavior instead of boilerplate.
    ///
    /// ### Examples
    /// ```rust
    /// let foo: Option<i32> = None;
    /// foo.map_or(Err("error"), |v| Ok(v));
    /// ```
    ///
    /// Use instead:
    /// ```rust
    /// let foo: Option<i32> = None;
    /// foo.ok_or("error");
    /// ```
    #[clippy::version = "1.49.0"]
    pub MANUAL_OK_OR,
    pedantic,
    "finds patterns that can be encoded more concisely with `Option::ok_or`"
}

declare_clippy_lint! {
    /// ### What it does
    /// Checks for usage of `map(|x| x.clone())` or
    /// dereferencing closures for `Copy` types, on `Iterator` or `Option`,
    /// and suggests `cloned()` or `copied()` instead
    ///
    /// ### Why is this bad?
    /// Readability, this can be written more concisely
    ///
    /// ### Example
    /// ```rust
    /// let x = vec![42, 43];
    /// let y = x.iter();
    /// let z = y.map(|i| *i);
    /// ```
    ///
    /// The correct use would be:
    ///
    /// ```rust
    /// let x = vec![42, 43];
    /// let y = x.iter();
    /// let z = y.cloned();
    /// ```
    #[clippy::version = "pre 1.29.0"]
    pub MAP_CLONE,
    style,
    "using `iterator.map(|x| x.clone())`, or dereferencing closures for `Copy` types"
}

declare_clippy_lint! {
    /// ### What it does
    /// Checks for instances of `map_err(|_| Some::Enum)`
    ///
    /// ### Why is this bad?
    /// This `map_err` throws away the original error rather than allowing the enum to contain and report the cause of the error
    ///
    /// ### Example
    /// Before:
    /// ```rust
    /// use std::fmt;
    ///
    /// #[derive(Debug)]
    /// enum Error {
    ///     Indivisible,
    ///     Remainder(u8),
    /// }
    ///
    /// impl fmt::Display for Error {
    ///     fn fmt(&self, f: &mut fmt::Formatter<'_>) -> fmt::Result {
    ///         match self {
    ///             Error::Indivisible => write!(f, "could not divide input by three"),
    ///             Error::Remainder(remainder) => write!(
    ///                 f,
    ///                 "input is not divisible by three, remainder = {}",
    ///                 remainder
    ///             ),
    ///         }
    ///     }
    /// }
    ///
    /// impl std::error::Error for Error {}
    ///
    /// fn divisible_by_3(input: &str) -> Result<(), Error> {
    ///     input
    ///         .parse::<i32>()
    ///         .map_err(|_| Error::Indivisible)
    ///         .map(|v| v % 3)
    ///         .and_then(|remainder| {
    ///             if remainder == 0 {
    ///                 Ok(())
    ///             } else {
    ///                 Err(Error::Remainder(remainder as u8))
    ///             }
    ///         })
    /// }
    ///  ```
    ///
    ///  After:
    ///  ```rust
    /// use std::{fmt, num::ParseIntError};
    ///
    /// #[derive(Debug)]
    /// enum Error {
    ///     Indivisible(ParseIntError),
    ///     Remainder(u8),
    /// }
    ///
    /// impl fmt::Display for Error {
    ///     fn fmt(&self, f: &mut fmt::Formatter<'_>) -> fmt::Result {
    ///         match self {
    ///             Error::Indivisible(_) => write!(f, "could not divide input by three"),
    ///             Error::Remainder(remainder) => write!(
    ///                 f,
    ///                 "input is not divisible by three, remainder = {}",
    ///                 remainder
    ///             ),
    ///         }
    ///     }
    /// }
    ///
    /// impl std::error::Error for Error {
    ///     fn source(&self) -> Option<&(dyn std::error::Error + 'static)> {
    ///         match self {
    ///             Error::Indivisible(source) => Some(source),
    ///             _ => None,
    ///         }
    ///     }
    /// }
    ///
    /// fn divisible_by_3(input: &str) -> Result<(), Error> {
    ///     input
    ///         .parse::<i32>()
    ///         .map_err(Error::Indivisible)
    ///         .map(|v| v % 3)
    ///         .and_then(|remainder| {
    ///             if remainder == 0 {
    ///                 Ok(())
    ///             } else {
    ///                 Err(Error::Remainder(remainder as u8))
    ///             }
    ///         })
    /// }
    /// ```
    #[clippy::version = "1.48.0"]
    pub MAP_ERR_IGNORE,
    restriction,
    "`map_err` should not ignore the original error"
}

declare_clippy_lint! {
    /// ### What it does
    /// Checks for `&mut Mutex::lock` calls
    ///
    /// ### Why is this bad?
    /// `Mutex::lock` is less efficient than
    /// calling `Mutex::get_mut`. In addition you also have a statically
    /// guarantee that the mutex isn't locked, instead of just a runtime
    /// guarantee.
    ///
    /// ### Example
    /// ```rust
    /// use std::sync::{Arc, Mutex};
    ///
    /// let mut value_rc = Arc::new(Mutex::new(42_u8));
    /// let value_mutex = Arc::get_mut(&mut value_rc).unwrap();
    ///
    /// let mut value = value_mutex.lock().unwrap();
    /// *value += 1;
    /// ```
    /// Use instead:
    /// ```rust
    /// use std::sync::{Arc, Mutex};
    ///
    /// let mut value_rc = Arc::new(Mutex::new(42_u8));
    /// let value_mutex = Arc::get_mut(&mut value_rc).unwrap();
    ///
    /// let value = value_mutex.get_mut().unwrap();
    /// *value += 1;
    /// ```
    #[clippy::version = "1.49.0"]
    pub MUT_MUTEX_LOCK,
    style,
    "`&mut Mutex::lock` does unnecessary locking"
}

declare_clippy_lint! {
    /// ### What it does
    /// Checks for duplicate open options as well as combinations
    /// that make no sense.
    ///
    /// ### Why is this bad?
    /// In the best case, the code will be harder to read than
    /// necessary. I don't know the worst case.
    ///
    /// ### Example
    /// ```rust
    /// use std::fs::OpenOptions;
    ///
    /// OpenOptions::new().read(true).truncate(true);
    /// ```
    #[clippy::version = "pre 1.29.0"]
    pub NONSENSICAL_OPEN_OPTIONS,
    correctness,
    "nonsensical combination of options for opening a file"
}

declare_clippy_lint! {
    /// ### What it does
    ///* Checks for [push](https://doc.rust-lang.org/std/path/struct.PathBuf.html#method.push)
    /// calls on `PathBuf` that can cause overwrites.
    ///
    /// ### Why is this bad?
    /// Calling `push` with a root path at the start can overwrite the
    /// previous defined path.
    ///
    /// ### Example
    /// ```rust
    /// use std::path::PathBuf;
    ///
    /// let mut x = PathBuf::from("/foo");
    /// x.push("/bar");
    /// assert_eq!(x, PathBuf::from("/bar"));
    /// ```
    /// Could be written:
    ///
    /// ```rust
    /// use std::path::PathBuf;
    ///
    /// let mut x = PathBuf::from("/foo");
    /// x.push("bar");
    /// assert_eq!(x, PathBuf::from("/foo/bar"));
    /// ```
    #[clippy::version = "1.36.0"]
    pub PATH_BUF_PUSH_OVERWRITE,
    nursery,
    "calling `push` with file system root on `PathBuf` can overwrite it"
}

declare_clippy_lint! {
    /// ### What it does
    /// Checks for zipping a collection with the range of
    /// `0.._.len()`.
    ///
    /// ### Why is this bad?
    /// The code is better expressed with `.enumerate()`.
    ///
    /// ### Example
    /// ```rust
    /// # let x = vec![1];
    /// let _ = x.iter().zip(0..x.len());
    /// ```
    ///
    /// Use instead:
    /// ```rust
    /// # let x = vec![1];
    /// let _ = x.iter().enumerate();
    /// ```
    #[clippy::version = "pre 1.29.0"]
    pub RANGE_ZIP_WITH_LEN,
    complexity,
    "zipping iterator with a range when `enumerate()` would do"
}

declare_clippy_lint! {
    /// ### What it does
    /// Checks for usage of `.repeat(1)` and suggest the following method for each types.
    /// - `.to_string()` for `str`
    /// - `.clone()` for `String`
    /// - `.to_vec()` for `slice`
    ///
    /// The lint will evaluate constant expressions and values as arguments of `.repeat(..)` and emit a message if
    /// they are equivalent to `1`. (Related discussion in [rust-clippy#7306](https://github.com/rust-lang/rust-clippy/issues/7306))
    ///
    /// ### Why is this bad?
    /// For example, `String.repeat(1)` is equivalent to `.clone()`. If cloning
    /// the string is the intention behind this, `clone()` should be used.
    ///
    /// ### Example
    /// ```rust
    /// fn main() {
    ///     let x = String::from("hello world").repeat(1);
    /// }
    /// ```
    /// Use instead:
    /// ```rust
    /// fn main() {
    ///     let x = String::from("hello world").clone();
    /// }
    /// ```
    #[clippy::version = "1.47.0"]
    pub REPEAT_ONCE,
    complexity,
    "using `.repeat(1)` instead of `String.clone()`, `str.to_string()` or `slice.to_vec()` "
}

declare_clippy_lint! {
    /// ### What it does
    /// When sorting primitive values (integers, bools, chars, as well
    /// as arrays, slices, and tuples of such items), it is typically better to
    /// use an unstable sort than a stable sort.
    ///
    /// ### Why is this bad?
    /// Typically, using a stable sort consumes more memory and cpu cycles.
    /// Because values which compare equal are identical, preserving their
    /// relative order (the guarantee that a stable sort provides) means
    /// nothing, while the extra costs still apply.
    ///
    /// ### Known problems
    ///
    /// As pointed out in
    /// [issue #8241](https://github.com/rust-lang/rust-clippy/issues/8241),
    /// a stable sort can instead be significantly faster for certain scenarios
    /// (eg. when a sorted vector is extended with new data and resorted).
    ///
    /// For more information and benchmarking results, please refer to the
    /// issue linked above.
    ///
    /// ### Example
    /// ```rust
    /// let mut vec = vec![2, 1, 3];
    /// vec.sort();
    /// ```
    /// Use instead:
    /// ```rust
    /// let mut vec = vec![2, 1, 3];
    /// vec.sort_unstable();
    /// ```
    #[clippy::version = "1.47.0"]
    pub STABLE_SORT_PRIMITIVE,
    pedantic,
    "use of sort() when sort_unstable() is equivalent"
}

declare_clippy_lint! {
    /// ### What it does
    /// Detects `().hash(_)`.
    ///
    /// ### Why is this bad?
    /// Hashing a unit value doesn't do anything as the implementation of `Hash` for `()` is a no-op.
    ///
    /// ### Example
    /// ```rust
    /// # use std::hash::Hash;
    /// # use std::collections::hash_map::DefaultHasher;
    /// # enum Foo { Empty, WithValue(u8) }
    /// # use Foo::*;
    /// # let mut state = DefaultHasher::new();
    /// # let my_enum = Foo::Empty;
    /// match my_enum {
    /// 	Empty => ().hash(&mut state),
    /// 	WithValue(x) => x.hash(&mut state),
    /// }
    /// ```
    /// Use instead:
    /// ```rust
    /// # use std::hash::Hash;
    /// # use std::collections::hash_map::DefaultHasher;
    /// # enum Foo { Empty, WithValue(u8) }
    /// # use Foo::*;
    /// # let mut state = DefaultHasher::new();
    /// # let my_enum = Foo::Empty;
    /// match my_enum {
    /// 	Empty => 0_u8.hash(&mut state),
    /// 	WithValue(x) => x.hash(&mut state),
    /// }
    /// ```
    #[clippy::version = "1.58.0"]
    pub UNIT_HASH,
    correctness,
    "hashing a unit value, which does nothing"
}

declare_clippy_lint! {
    /// ### What it does
    /// Detects uses of `Vec::sort_by` passing in a closure
    /// which compares the two arguments, either directly or indirectly.
    ///
    /// ### Why is this bad?
    /// It is more clear to use `Vec::sort_by_key` (or `Vec::sort` if
    /// possible) than to use `Vec::sort_by` and a more complicated
    /// closure.
    ///
    /// ### Known problems
    /// If the suggested `Vec::sort_by_key` uses Reverse and it isn't already
    /// imported by a use statement, then it will need to be added manually.
    ///
    /// ### Example
    /// ```rust
    /// # struct A;
    /// # impl A { fn foo(&self) {} }
    /// # let mut vec: Vec<A> = Vec::new();
    /// vec.sort_by(|a, b| a.foo().cmp(&b.foo()));
    /// ```
    /// Use instead:
    /// ```rust
    /// # struct A;
    /// # impl A { fn foo(&self) {} }
    /// # let mut vec: Vec<A> = Vec::new();
    /// vec.sort_by_key(|a| a.foo());
    /// ```
    #[clippy::version = "1.46.0"]
    pub UNNECESSARY_SORT_BY,
    complexity,
    "Use of `Vec::sort_by` when `Vec::sort_by_key` or `Vec::sort` would be clearer"
}

declare_clippy_lint! {
    /// ### What it does
    /// Finds occurrences of `Vec::resize(0, an_int)`
    ///
    /// ### Why is this bad?
    /// This is probably an argument inversion mistake.
    ///
    /// ### Example
    /// ```rust
    /// vec!(1, 2, 3, 4, 5).resize(0, 5)
    /// ```
    ///
    /// Use instead:
    /// ```rust
    /// vec!(1, 2, 3, 4, 5).clear()
    /// ```
    #[clippy::version = "1.46.0"]
    pub VEC_RESIZE_TO_ZERO,
    correctness,
    "emptying a vector with `resize(0, an_int)` instead of `clear()` is probably an argument inversion mistake"
}

declare_clippy_lint! {
    /// ### What it does
    /// Checks for use of File::read_to_end and File::read_to_string.
    ///
    /// ### Why is this bad?
    /// `fs::{read, read_to_string}` provide the same functionality when `buf` is empty with fewer imports and no intermediate values.
    /// See also: [fs::read docs](https://doc.rust-lang.org/std/fs/fn.read.html), [fs::read_to_string docs](https://doc.rust-lang.org/std/fs/fn.read_to_string.html)
    ///
    /// ### Example
    /// ```rust,no_run
    /// # use std::io::Read;
    /// # use std::fs::File;
    /// let mut f = File::open("foo.txt").unwrap();
    /// let mut bytes = Vec::new();
    /// f.read_to_end(&mut bytes).unwrap();
    /// ```
    /// Can be written more concisely as
    /// ```rust,no_run
    /// # use std::fs;
    /// let mut bytes = fs::read("foo.txt").unwrap();
    /// ```
    #[clippy::version = "1.44.0"]
    pub VERBOSE_FILE_READS,
    restriction,
    "use of `File::read_to_end` or `File::read_to_string`"
}

pub struct Methods {
    avoid_breaking_exported_api: bool,
    msrv: Option<RustcVersion>,
    allow_expect_in_tests: bool,
    allow_unwrap_in_tests: bool,
}

impl Methods {
    #[must_use]
    pub fn new(
        avoid_breaking_exported_api: bool,
        msrv: Option<RustcVersion>,
        allow_expect_in_tests: bool,
        allow_unwrap_in_tests: bool,
    ) -> Self {
        Self {
            avoid_breaking_exported_api,
            msrv,
            allow_expect_in_tests,
            allow_unwrap_in_tests,
        }
    }
}

impl_lint_pass!(Methods => [
    UNWRAP_USED,
    EXPECT_USED,
    SHOULD_IMPLEMENT_TRAIT,
    WRONG_SELF_CONVENTION,
    OK_EXPECT,
    UNWRAP_OR_ELSE_DEFAULT,
    MAP_UNWRAP_OR,
    RESULT_MAP_OR_INTO_OPTION,
    OPTION_MAP_OR_NONE,
    BIND_INSTEAD_OF_MAP,
    OR_FUN_CALL,
    OR_THEN_UNWRAP,
    EXPECT_FUN_CALL,
    CHARS_NEXT_CMP,
    CHARS_LAST_CMP,
    CLONE_ON_COPY,
    CLONE_ON_REF_PTR,
    CLONE_DOUBLE_REF,
    COLLAPSIBLE_STR_REPLACE,
    ITER_OVEREAGER_CLONED,
    CLONED_INSTEAD_OF_COPIED,
    FLAT_MAP_OPTION,
    INEFFICIENT_TO_STRING,
    NEW_RET_NO_SELF,
    SINGLE_CHAR_PATTERN,
    SINGLE_CHAR_ADD_STR,
    SEARCH_IS_SOME,
    FILTER_NEXT,
    SKIP_WHILE_NEXT,
    FILTER_MAP_IDENTITY,
    MAP_IDENTITY,
    MANUAL_FILTER_MAP,
    MANUAL_FIND_MAP,
    OPTION_FILTER_MAP,
    FILTER_MAP_NEXT,
    FLAT_MAP_IDENTITY,
    MAP_FLATTEN,
    ITERATOR_STEP_BY_ZERO,
    ITER_NEXT_SLICE,
    ITER_COUNT,
    ITER_NTH,
    ITER_NTH_ZERO,
    BYTES_NTH,
    ITER_SKIP_NEXT,
    GET_UNWRAP,
    GET_LAST_WITH_LEN,
    STRING_EXTEND_CHARS,
    ITER_CLONED_COLLECT,
    ITER_WITH_DRAIN,
    USELESS_ASREF,
    UNNECESSARY_FOLD,
    UNNECESSARY_FILTER_MAP,
    UNNECESSARY_FIND_MAP,
    INTO_ITER_ON_REF,
    SUSPICIOUS_MAP,
    UNINIT_ASSUMED_INIT,
    MANUAL_SATURATING_ARITHMETIC,
    ZST_OFFSET,
    FILETYPE_IS_FILE,
    OPTION_AS_REF_DEREF,
    UNNECESSARY_LAZY_EVALUATIONS,
    MAP_COLLECT_RESULT_UNIT,
    FROM_ITER_INSTEAD_OF_COLLECT,
    INSPECT_FOR_EACH,
    IMPLICIT_CLONE,
    SUSPICIOUS_TO_OWNED,
    SUSPICIOUS_SPLITN,
    MANUAL_STR_REPEAT,
    EXTEND_WITH_DRAIN,
    MANUAL_SPLIT_ONCE,
    NEEDLESS_SPLITN,
    UNNECESSARY_TO_OWNED,
    UNNECESSARY_JOIN,
    ERR_EXPECT,
    NEEDLESS_OPTION_AS_DEREF,
    IS_DIGIT_ASCII_RADIX,
    NEEDLESS_OPTION_TAKE,
    NO_EFFECT_REPLACE,
    OBFUSCATED_IF_ELSE,
    ITER_ON_SINGLE_ITEMS,
    ITER_ON_EMPTY_COLLECTIONS,
    NAIVE_BYTECOUNT,
    BYTES_COUNT_TO_LEN,
    CASE_SENSITIVE_FILE_EXTENSION_COMPARISONS,
    GET_FIRST,
    MANUAL_OK_OR,
    MAP_CLONE,
    MAP_ERR_IGNORE,
    MUT_MUTEX_LOCK,
    NONSENSICAL_OPEN_OPTIONS,
    PATH_BUF_PUSH_OVERWRITE,
    RANGE_ZIP_WITH_LEN,
    REPEAT_ONCE,
    STABLE_SORT_PRIMITIVE,
    UNIT_HASH,
    UNNECESSARY_SORT_BY,
    VEC_RESIZE_TO_ZERO,
    VERBOSE_FILE_READS,
]);

/// Extracts a method call name, args, and `Span` of the method name.
fn method_call<'tcx>(
    recv: &'tcx hir::Expr<'tcx>,
) -> Option<(&'tcx str, &'tcx hir::Expr<'tcx>, &'tcx [hir::Expr<'tcx>], Span)> {
    if let ExprKind::MethodCall(path, receiver, args, _) = recv.kind {
        if !args.iter().any(|e| e.span.from_expansion()) && !receiver.span.from_expansion() {
            let name = path.ident.name.as_str();
            return Some((name, receiver, args, path.ident.span));
        }
    }
    None
}

impl<'tcx> LateLintPass<'tcx> for Methods {
    fn check_expr(&mut self, cx: &LateContext<'tcx>, expr: &'tcx hir::Expr<'_>) {
        if expr.span.from_expansion() {
            return;
        }

        self.check_methods(cx, expr);

        match expr.kind {
            hir::ExprKind::Call(func, args) => {
                from_iter_instead_of_collect::check(cx, expr, args, func);
            },
            hir::ExprKind::MethodCall(method_call, receiver, args, _) => {
                let method_span = method_call.ident.span;
                or_fun_call::check(cx, expr, method_span, method_call.ident.as_str(), receiver, args);
                expect_fun_call::check(cx, expr, method_span, method_call.ident.as_str(), receiver, args);
                clone_on_copy::check(cx, expr, method_call.ident.name, receiver, args);
                clone_on_ref_ptr::check(cx, expr, method_call.ident.name, receiver, args);
                inefficient_to_string::check(cx, expr, method_call.ident.name, receiver, args);
                single_char_add_str::check(cx, expr, receiver, args);
                into_iter_on_ref::check(cx, expr, method_span, method_call.ident.name, receiver);
                single_char_pattern::check(cx, expr, method_call.ident.name, receiver, args);
                unnecessary_to_owned::check(cx, expr, method_call.ident.name, receiver, args, self.msrv);
            },
            hir::ExprKind::Binary(op, lhs, rhs) if op.node == hir::BinOpKind::Eq || op.node == hir::BinOpKind::Ne => {
                let mut info = BinaryExprInfo {
                    expr,
                    chain: lhs,
                    other: rhs,
                    eq: op.node == hir::BinOpKind::Eq,
                };
                lint_binary_expr_with_method_call(cx, &mut info);
            },
            _ => (),
        }
    }

    #[allow(clippy::too_many_lines)]
    fn check_impl_item(&mut self, cx: &LateContext<'tcx>, impl_item: &'tcx hir::ImplItem<'_>) {
        if in_external_macro(cx.sess(), impl_item.span) {
            return;
        }
        let name = impl_item.ident.name.as_str();
        let parent = cx.tcx.hir().get_parent_item(impl_item.hir_id());
        let item = cx.tcx.hir().expect_item(parent);
        let self_ty = cx.tcx.type_of(item.def_id);

        let implements_trait = matches!(item.kind, hir::ItemKind::Impl(hir::Impl { of_trait: Some(_), .. }));
        if_chain! {
            if let hir::ImplItemKind::Fn(ref sig, id) = impl_item.kind;
            if let Some(first_arg) = iter_input_pats(sig.decl, cx.tcx.hir().body(id)).next();

            let method_sig = cx.tcx.fn_sig(impl_item.def_id);
            let method_sig = cx.tcx.erase_late_bound_regions(method_sig);

            let first_arg_ty = method_sig.inputs().iter().next();

            // check conventions w.r.t. conversion method names and predicates
            if let Some(first_arg_ty) = first_arg_ty;

            then {
                // if this impl block implements a trait, lint in trait definition instead
                if !implements_trait && cx.access_levels.is_exported(impl_item.def_id) {
                    // check missing trait implementations
                    for method_config in &TRAIT_METHODS {
                        if name == method_config.method_name &&
                            sig.decl.inputs.len() == method_config.param_count &&
                            method_config.output_type.matches(&sig.decl.output) &&
                            method_config.self_kind.matches(cx, self_ty, *first_arg_ty) &&
                            fn_header_equals(method_config.fn_header, sig.header) &&
                            method_config.lifetime_param_cond(impl_item)
                        {
                            span_lint_and_help(
                                cx,
                                SHOULD_IMPLEMENT_TRAIT,
                                impl_item.span,
                                &format!(
                                    "method `{}` can be confused for the standard trait method `{}::{}`",
                                    method_config.method_name,
                                    method_config.trait_name,
                                    method_config.method_name
                                ),
                                None,
                                &format!(
                                    "consider implementing the trait `{}` or choosing a less ambiguous method name",
                                    method_config.trait_name
                                )
                            );
                        }
                    }
                }

                if sig.decl.implicit_self.has_implicit_self()
                    && !(self.avoid_breaking_exported_api
                        && cx.access_levels.is_exported(impl_item.def_id))
                {
                    wrong_self_convention::check(
                        cx,
                        name,
                        self_ty,
                        *first_arg_ty,
                        first_arg.pat.span,
                        implements_trait,
                        false
                    );
                }
            }
        }

        // if this impl block implements a trait, lint in trait definition instead
        if implements_trait {
            return;
        }

        if let hir::ImplItemKind::Fn(_, _) = impl_item.kind {
            let ret_ty = return_ty(cx, impl_item.hir_id());

            // walk the return type and check for Self (this does not check associated types)
            if let Some(self_adt) = self_ty.ty_adt_def() {
                if contains_adt_constructor(ret_ty, self_adt) {
                    return;
                }
            } else if ret_ty.contains(self_ty) {
                return;
            }

            // if return type is impl trait, check the associated types
            if let ty::Opaque(def_id, _) = *ret_ty.kind() {
                // one of the associated types must be Self
                for &(predicate, _span) in cx.tcx.explicit_item_bounds(def_id) {
                    if let ty::PredicateKind::Projection(projection_predicate) = predicate.kind().skip_binder() {
                        let assoc_ty = match projection_predicate.term.unpack() {
                            ty::TermKind::Ty(ty) => ty,
                            ty::TermKind::Const(_c) => continue,
                        };
                        // walk the associated type and check for Self
                        if let Some(self_adt) = self_ty.ty_adt_def() {
                            if contains_adt_constructor(assoc_ty, self_adt) {
                                return;
                            }
                        } else if assoc_ty.contains(self_ty) {
                            return;
                        }
                    }
                }
            }

            if name == "new" && ret_ty != self_ty {
                span_lint(
                    cx,
                    NEW_RET_NO_SELF,
                    impl_item.span,
                    "methods called `new` usually return `Self`",
                );
            }
        }
    }

    fn check_trait_item(&mut self, cx: &LateContext<'tcx>, item: &'tcx TraitItem<'_>) {
        if in_external_macro(cx.tcx.sess, item.span) {
            return;
        }

        if_chain! {
            if let TraitItemKind::Fn(ref sig, _) = item.kind;
            if sig.decl.implicit_self.has_implicit_self();
            if let Some(first_arg_ty) = sig.decl.inputs.iter().next();

            then {
                let first_arg_span = first_arg_ty.span;
                let first_arg_ty = hir_ty_to_ty(cx.tcx, first_arg_ty);
                let self_ty = TraitRef::identity(cx.tcx, item.def_id.to_def_id()).self_ty().skip_binder();
                wrong_self_convention::check(
                    cx,
                    item.ident.name.as_str(),
                    self_ty,
                    first_arg_ty,
                    first_arg_span,
                    false,
                    true
                );
            }
        }

        if_chain! {
            if item.ident.name == sym::new;
            if let TraitItemKind::Fn(_, _) = item.kind;
            let ret_ty = return_ty(cx, item.hir_id());
            let self_ty = TraitRef::identity(cx.tcx, item.def_id.to_def_id()).self_ty().skip_binder();
            if !ret_ty.contains(self_ty);

            then {
                span_lint(
                    cx,
                    NEW_RET_NO_SELF,
                    item.span,
                    "methods called `new` usually return `Self`",
                );
            }
        }
    }

    extract_msrv_attr!(LateContext);
}

impl Methods {
    #[allow(clippy::too_many_lines)]
    fn check_methods<'tcx>(&self, cx: &LateContext<'tcx>, expr: &'tcx Expr<'_>) {
        if let Some((name, recv, args, span)) = method_call(expr) {
            match (name, args) {
                ("add" | "offset" | "sub" | "wrapping_offset" | "wrapping_add" | "wrapping_sub", [_arg]) => {
                    zst_offset::check(cx, expr, recv);
                },
                ("and_then", [arg]) => {
                    let biom_option_linted = bind_instead_of_map::OptionAndThenSome::check(cx, expr, recv, arg);
                    let biom_result_linted = bind_instead_of_map::ResultAndThenOk::check(cx, expr, recv, arg);
                    if !biom_option_linted && !biom_result_linted {
                        unnecessary_lazy_eval::check(cx, expr, recv, arg, "and");
                    }
                },
                ("as_deref" | "as_deref_mut", []) => {
                    needless_option_as_deref::check(cx, expr, recv, name);
                },
                ("as_mut", []) => useless_asref::check(cx, expr, "as_mut", recv),
                ("as_ref", []) => useless_asref::check(cx, expr, "as_ref", recv),
                ("assume_init", []) => uninit_assumed_init::check(cx, expr, recv),
                ("cloned", []) => cloned_instead_of_copied::check(cx, expr, recv, span, self.msrv),
                ("collect", []) => match method_call(recv) {
                    Some((name @ ("cloned" | "copied"), recv2, [], _)) => {
                        iter_cloned_collect::check(cx, name, expr, recv2);
                    },
                    Some(("map", m_recv, [m_arg], _)) => {
                        map_collect_result_unit::check(cx, expr, m_recv, m_arg, recv);
                    },
                    Some(("take", take_self_arg, [take_arg], _)) => {
                        if meets_msrv(self.msrv, msrvs::STR_REPEAT) {
                            manual_str_repeat::check(cx, expr, recv, take_self_arg, take_arg);
                        }
                    },
                    _ => {},
                },
                ("count", []) if is_trait_method(cx, expr, sym::Iterator) => match method_call(recv) {
<<<<<<< HEAD
                    Some(("cloned", recv2, [], _)) => iter_overeager_cloned::check(cx, expr, recv, recv2, true, false),
                    Some((name2 @ ("into_iter" | "iter" | "iter_mut"), recv2, [], _)) => {
                        iter_count::check(cx, expr, recv2, name2);
                    },
                    Some(("map", _, [arg], _)) => suspicious_map::check(cx, expr, recv, arg),
                    Some(("filter", recv2, [arg], _)) => bytecount::check(cx, expr, recv2, arg),
                    Some(("bytes", recv2, [], _)) => bytes_count_to_len::check(cx, expr, recv, recv2),
=======
                    Some(("cloned", [recv2], _)) => iter_overeager_cloned::check(cx, expr, recv, recv2, true, false),
                    Some((name2 @ ("into_iter" | "iter" | "iter_mut"), [recv2], _)) => {
                        iter_count::check(cx, expr, recv2, name2);
                    },
                    Some(("map", [_, arg], _)) => suspicious_map::check(cx, expr, recv, arg),
                    Some(("filter", [recv2, arg], _)) => bytecount::check(cx, expr, recv2, arg),
                    Some(("bytes", [recv2], _)) => bytes_count_to_len::check(cx, expr, recv, recv2),
>>>>>>> 1f92c9dc
                    _ => {},
                },
                ("drain", [arg]) => {
                    iter_with_drain::check(cx, expr, recv, span, arg);
                },
                ("ends_with", [arg]) => {
<<<<<<< HEAD
                    if let ExprKind::MethodCall(.., span) = expr.kind {
=======
                    if let ExprKind::MethodCall(_, _, span) = expr.kind {
>>>>>>> 1f92c9dc
                        case_sensitive_file_extension_comparisons::check(cx, expr, span, recv, arg);
                    }
                },
                ("expect", [_]) => match method_call(recv) {
<<<<<<< HEAD
                    Some(("ok", recv, [], _)) => ok_expect::check(cx, expr, recv),
                    Some(("err", recv, [], err_span)) => err_expect::check(cx, expr, recv, self.msrv, span, err_span),
=======
                    Some(("ok", [recv], _)) => ok_expect::check(cx, expr, recv),
                    Some(("err", [recv], err_span)) => err_expect::check(cx, expr, recv, self.msrv, span, err_span),
>>>>>>> 1f92c9dc
                    _ => expect_used::check(cx, expr, recv, false, self.allow_expect_in_tests),
                },
                ("expect_err", [_]) => expect_used::check(cx, expr, recv, true, self.allow_expect_in_tests),
                ("extend", [arg]) => {
                    string_extend_chars::check(cx, expr, recv, arg);
                    extend_with_drain::check(cx, expr, recv, arg);
                },
                ("filter_map", [arg]) => {
                    unnecessary_filter_map::check(cx, expr, arg, name);
                    filter_map_identity::check(cx, expr, arg, span);
                },
                ("find_map", [arg]) => {
                    unnecessary_filter_map::check(cx, expr, arg, name);
                },
                ("flat_map", [arg]) => {
                    flat_map_identity::check(cx, expr, arg, span);
                    flat_map_option::check(cx, expr, arg, span);
                },
                ("flatten", []) => match method_call(recv) {
                    Some(("map", recv, [map_arg], map_span)) => map_flatten::check(cx, expr, recv, map_arg, map_span),
                    Some(("cloned", recv2, [], _)) => iter_overeager_cloned::check(cx, expr, recv, recv2, false, true),
                    _ => {},
                },
                ("fold", [init, acc]) => unnecessary_fold::check(cx, expr, init, acc, span),
                ("for_each", [_]) => {
                    if let Some(("inspect", _, [_], span2)) = method_call(recv) {
                        inspect_for_each::check(cx, expr, span2);
                    }
                },
                ("get", [arg]) => {
                    get_first::check(cx, expr, recv, arg);
                    get_last_with_len::check(cx, expr, recv, arg);
                },
                ("get_or_insert_with", [arg]) => unnecessary_lazy_eval::check(cx, expr, recv, arg, "get_or_insert"),
                ("hash", [arg]) => {
                    unit_hash::check(cx, expr, recv, arg);
                },
                ("is_file", []) => filetype_is_file::check(cx, expr, recv),
                ("is_digit", [radix]) => is_digit_ascii_radix::check(cx, expr, recv, radix, self.msrv),
                ("is_none", []) => check_is_some_is_none(cx, expr, recv, false),
                ("is_some", []) => check_is_some_is_none(cx, expr, recv, true),
                ("iter" | "iter_mut" | "into_iter", []) => {
                    iter_on_single_or_empty_collections::check(cx, expr, name, recv);
                },
                ("join", [join_arg]) => {
                    if let Some(("collect", _, _, span)) = method_call(recv) {
                        unnecessary_join::check(cx, expr, recv, join_arg, span);
                    }
                },
                ("last", []) | ("skip", [_]) => {
                    if let Some((name2, recv2, args2, _span2)) = method_call(recv) {
                        if let ("cloned", []) = (name2, args2) {
                            iter_overeager_cloned::check(cx, expr, recv, recv2, false, false);
                        }
                    }
                },
                ("lock", []) => {
                    mut_mutex_lock::check(cx, expr, recv, span);
                },
                (name @ ("map" | "map_err"), [m_arg]) => {
                    if name == "map" {
                        map_clone::check(cx, expr, recv, m_arg, self.msrv);
                    } else {
                        map_err_ignore::check(cx, expr, m_arg);
                    }
<<<<<<< HEAD
                    if let Some((name, recv2, args, span2)) = method_call(recv) {
=======
                    if let Some((name, [recv2, args @ ..], span2)) = method_call(recv) {
>>>>>>> 1f92c9dc
                        match (name, args) {
                            ("as_mut", []) => option_as_ref_deref::check(cx, expr, recv2, m_arg, true, self.msrv),
                            ("as_ref", []) => option_as_ref_deref::check(cx, expr, recv2, m_arg, false, self.msrv),
                            ("filter", [f_arg]) => {
                                filter_map::check(cx, expr, recv2, f_arg, span2, recv, m_arg, span, false);
                            },
                            ("find", [f_arg]) => {
                                filter_map::check(cx, expr, recv2, f_arg, span2, recv, m_arg, span, true);
                            },
                            _ => {},
                        }
                    }
                    map_identity::check(cx, expr, recv, m_arg, name, span);
                },
                ("map_or", [def, map]) => {
                    option_map_or_none::check(cx, expr, recv, def, map);
                    manual_ok_or::check(cx, expr, recv, def, map);
                },
                ("next", []) => {
                    if let Some((name2, recv2, args2, _)) = method_call(recv) {
                        match (name2, args2) {
                            ("cloned", []) => iter_overeager_cloned::check(cx, expr, recv, recv2, false, false),
                            ("filter", [arg]) => filter_next::check(cx, expr, recv2, arg),
                            ("filter_map", [arg]) => filter_map_next::check(cx, expr, recv2, arg, self.msrv),
                            ("iter", []) => iter_next_slice::check(cx, expr, recv2),
                            ("skip", [arg]) => iter_skip_next::check(cx, expr, recv2, arg),
                            ("skip_while", [_]) => skip_while_next::check(cx, expr),
                            _ => {},
                        }
                    }
                },
                ("nth", [n_arg]) => match method_call(recv) {
                    Some(("bytes", recv2, [], _)) => bytes_nth::check(cx, expr, recv2, n_arg),
                    Some(("cloned", recv2, [], _)) => iter_overeager_cloned::check(cx, expr, recv, recv2, false, false),
                    Some(("iter", recv2, [], _)) => iter_nth::check(cx, expr, recv2, recv, n_arg, false),
                    Some(("iter_mut", recv2, [], _)) => iter_nth::check(cx, expr, recv2, recv, n_arg, true),
                    _ => iter_nth_zero::check(cx, expr, recv, n_arg),
                },
                ("ok_or_else", [arg]) => unnecessary_lazy_eval::check(cx, expr, recv, arg, "ok_or"),
                ("open", [_]) => {
                    open_options::check(cx, expr, recv);
                },
                ("or_else", [arg]) => {
                    if !bind_instead_of_map::ResultOrElseErrInfo::check(cx, expr, recv, arg) {
                        unnecessary_lazy_eval::check(cx, expr, recv, arg, "or");
                    }
                },
                ("push", [arg]) => {
                    path_buf_push_overwrite::check(cx, expr, arg);
                },
                ("read_to_end", [_]) => {
                    verbose_file_reads::check(cx, expr, recv, verbose_file_reads::READ_TO_END_MSG);
                },
                ("read_to_string", [_]) => {
                    verbose_file_reads::check(cx, expr, recv, verbose_file_reads::READ_TO_STRING_MSG);
                },
                ("repeat", [arg]) => {
                    repeat_once::check(cx, expr, recv, arg);
                },
                (name @ ("replace" | "replacen"), [arg1, arg2] | [arg1, arg2, _]) => {
                    no_effect_replace::check(cx, expr, arg1, arg2);

                    // Check for repeated `str::replace` calls to perform `collapsible_str_replace` lint
                    if name == "replace" && let Some(("replace", ..)) = method_call(recv) {
                        collapsible_str_replace::check(cx, expr, arg1, arg2);
                    }
                },
                ("resize", [count_arg, default_arg]) => {
                    vec_resize_to_zero::check(cx, expr, count_arg, default_arg, span);
                },
                ("sort", []) => {
                    stable_sort_primitive::check(cx, expr, recv);
                },
                ("sort_by", [arg]) => {
                    unnecessary_sort_by::check(cx, expr, recv, arg, false);
                },
                ("sort_unstable_by", [arg]) => {
                    unnecessary_sort_by::check(cx, expr, recv, arg, true);
                },
                ("splitn" | "rsplitn", [count_arg, pat_arg]) => {
                    if let Some((Constant::Int(count), _)) = constant(cx, cx.typeck_results(), count_arg) {
                        suspicious_splitn::check(cx, name, expr, recv, count);
                        str_splitn::check(cx, name, expr, recv, pat_arg, count, self.msrv);
                    }
                },
                ("splitn_mut" | "rsplitn_mut", [count_arg, _]) => {
                    if let Some((Constant::Int(count), _)) = constant(cx, cx.typeck_results(), count_arg) {
                        suspicious_splitn::check(cx, name, expr, recv, count);
                    }
                },
                ("step_by", [arg]) => iterator_step_by_zero::check(cx, expr, arg),
                ("take", [_arg]) => {
                    if let Some((name2, recv2, args2, _span2)) = method_call(recv) {
                        if let ("cloned", []) = (name2, args2) {
                            iter_overeager_cloned::check(cx, expr, recv, recv2, false, false);
                        }
                    }
                },
                ("take", []) => needless_option_take::check(cx, expr, recv),
                ("then", [arg]) => {
                    if !meets_msrv(self.msrv, msrvs::BOOL_THEN_SOME) {
                        return;
                    }
                    unnecessary_lazy_eval::check(cx, expr, recv, arg, "then_some");
                },
                ("to_owned", []) => {
                    if !suspicious_to_owned::check(cx, expr, recv) {
                        implicit_clone::check(cx, name, expr, recv);
                    }
                },
                ("to_os_string" | "to_path_buf" | "to_vec", []) => {
                    implicit_clone::check(cx, name, expr, recv);
                },
                ("unwrap", []) => {
                    match method_call(recv) {
                        Some(("get", recv, [get_arg], _)) => {
                            get_unwrap::check(cx, expr, recv, get_arg, false);
                        },
                        Some(("get_mut", recv, [get_arg], _)) => {
                            get_unwrap::check(cx, expr, recv, get_arg, true);
                        },
                        Some(("or", recv, [or_arg], or_span)) => {
                            or_then_unwrap::check(cx, expr, recv, or_arg, or_span);
                        },
                        _ => {},
                    }
                    unwrap_used::check(cx, expr, recv, false, self.allow_unwrap_in_tests);
                },
                ("unwrap_err", []) => unwrap_used::check(cx, expr, recv, true, self.allow_unwrap_in_tests),
                ("unwrap_or", [u_arg]) => match method_call(recv) {
                    Some((arith @ ("checked_add" | "checked_sub" | "checked_mul"), lhs, [rhs], _)) => {
                        manual_saturating_arithmetic::check(cx, expr, lhs, rhs, u_arg, &arith["checked_".len()..]);
                    },
                    Some(("map", m_recv, [m_arg], span)) => {
                        option_map_unwrap_or::check(cx, expr, m_recv, m_arg, recv, u_arg, span);
                    },
                    Some(("then_some", t_recv, [t_arg], _)) => {
                        obfuscated_if_else::check(cx, expr, t_recv, t_arg, u_arg);
                    },
                    _ => {},
                },
                ("unwrap_or_else", [u_arg]) => match method_call(recv) {
                    Some(("map", recv, [map_arg], _))
                        if map_unwrap_or::check(cx, expr, recv, map_arg, u_arg, self.msrv) => {},
                    _ => {
                        unwrap_or_else_default::check(cx, expr, recv, u_arg);
                        unnecessary_lazy_eval::check(cx, expr, recv, u_arg, "unwrap_or");
                    },
                },
                ("zip", [arg]) => {
<<<<<<< HEAD
                    if let ExprKind::MethodCall(name, iter_recv, [], _) = recv.kind
=======
                    if let ExprKind::MethodCall(name, [iter_recv], _) = recv.kind
>>>>>>> 1f92c9dc
                        && name.ident.name == sym::iter
                    {
                        range_zip_with_len::check(cx, expr, iter_recv, arg);
                    }
                },
                _ => {},
            }
        }
    }
}

fn check_is_some_is_none(cx: &LateContext<'_>, expr: &Expr<'_>, recv: &Expr<'_>, is_some: bool) {
    if let Some((name @ ("find" | "position" | "rposition"), f_recv, [arg], span)) = method_call(recv) {
        search_is_some::check(cx, expr, name, is_some, f_recv, arg, recv, span);
    }
}

/// Used for `lint_binary_expr_with_method_call`.
#[derive(Copy, Clone)]
struct BinaryExprInfo<'a> {
    expr: &'a hir::Expr<'a>,
    chain: &'a hir::Expr<'a>,
    other: &'a hir::Expr<'a>,
    eq: bool,
}

/// Checks for the `CHARS_NEXT_CMP` and `CHARS_LAST_CMP` lints.
fn lint_binary_expr_with_method_call(cx: &LateContext<'_>, info: &mut BinaryExprInfo<'_>) {
    macro_rules! lint_with_both_lhs_and_rhs {
        ($func:expr, $cx:expr, $info:ident) => {
            if !$func($cx, $info) {
                ::std::mem::swap(&mut $info.chain, &mut $info.other);
                if $func($cx, $info) {
                    return;
                }
            }
        };
    }

    lint_with_both_lhs_and_rhs!(chars_next_cmp::check, cx, info);
    lint_with_both_lhs_and_rhs!(chars_last_cmp::check, cx, info);
    lint_with_both_lhs_and_rhs!(chars_next_cmp_with_unwrap::check, cx, info);
    lint_with_both_lhs_and_rhs!(chars_last_cmp_with_unwrap::check, cx, info);
}

const FN_HEADER: hir::FnHeader = hir::FnHeader {
    unsafety: hir::Unsafety::Normal,
    constness: hir::Constness::NotConst,
    asyncness: hir::IsAsync::NotAsync,
    abi: rustc_target::spec::abi::Abi::Rust,
};

struct ShouldImplTraitCase {
    trait_name: &'static str,
    method_name: &'static str,
    param_count: usize,
    fn_header: hir::FnHeader,
    // implicit self kind expected (none, self, &self, ...)
    self_kind: SelfKind,
    // checks against the output type
    output_type: OutType,
    // certain methods with explicit lifetimes can't implement the equivalent trait method
    lint_explicit_lifetime: bool,
}
impl ShouldImplTraitCase {
    const fn new(
        trait_name: &'static str,
        method_name: &'static str,
        param_count: usize,
        fn_header: hir::FnHeader,
        self_kind: SelfKind,
        output_type: OutType,
        lint_explicit_lifetime: bool,
    ) -> ShouldImplTraitCase {
        ShouldImplTraitCase {
            trait_name,
            method_name,
            param_count,
            fn_header,
            self_kind,
            output_type,
            lint_explicit_lifetime,
        }
    }

    fn lifetime_param_cond(&self, impl_item: &hir::ImplItem<'_>) -> bool {
        self.lint_explicit_lifetime
            || !impl_item.generics.params.iter().any(|p| {
                matches!(
                    p.kind,
                    hir::GenericParamKind::Lifetime {
                        kind: hir::LifetimeParamKind::Explicit
                    }
                )
            })
    }
}

#[rustfmt::skip]
const TRAIT_METHODS: [ShouldImplTraitCase; 30] = [
    ShouldImplTraitCase::new("std::ops::Add", "add",  2,  FN_HEADER,  SelfKind::Value,  OutType::Any, true),
    ShouldImplTraitCase::new("std::convert::AsMut", "as_mut",  1,  FN_HEADER,  SelfKind::RefMut,  OutType::Ref, true),
    ShouldImplTraitCase::new("std::convert::AsRef", "as_ref",  1,  FN_HEADER,  SelfKind::Ref,  OutType::Ref, true),
    ShouldImplTraitCase::new("std::ops::BitAnd", "bitand",  2,  FN_HEADER,  SelfKind::Value,  OutType::Any, true),
    ShouldImplTraitCase::new("std::ops::BitOr", "bitor",  2,  FN_HEADER,  SelfKind::Value,  OutType::Any, true),
    ShouldImplTraitCase::new("std::ops::BitXor", "bitxor",  2,  FN_HEADER,  SelfKind::Value,  OutType::Any, true),
    ShouldImplTraitCase::new("std::borrow::Borrow", "borrow",  1,  FN_HEADER,  SelfKind::Ref,  OutType::Ref, true),
    ShouldImplTraitCase::new("std::borrow::BorrowMut", "borrow_mut",  1,  FN_HEADER,  SelfKind::RefMut,  OutType::Ref, true),
    ShouldImplTraitCase::new("std::clone::Clone", "clone",  1,  FN_HEADER,  SelfKind::Ref,  OutType::Any, true),
    ShouldImplTraitCase::new("std::cmp::Ord", "cmp",  2,  FN_HEADER,  SelfKind::Ref,  OutType::Any, true),
    // FIXME: default doesn't work
    ShouldImplTraitCase::new("std::default::Default", "default",  0,  FN_HEADER,  SelfKind::No,  OutType::Any, true),
    ShouldImplTraitCase::new("std::ops::Deref", "deref",  1,  FN_HEADER,  SelfKind::Ref,  OutType::Ref, true),
    ShouldImplTraitCase::new("std::ops::DerefMut", "deref_mut",  1,  FN_HEADER,  SelfKind::RefMut,  OutType::Ref, true),
    ShouldImplTraitCase::new("std::ops::Div", "div",  2,  FN_HEADER,  SelfKind::Value,  OutType::Any, true),
    ShouldImplTraitCase::new("std::ops::Drop", "drop",  1,  FN_HEADER,  SelfKind::RefMut,  OutType::Unit, true),
    ShouldImplTraitCase::new("std::cmp::PartialEq", "eq",  2,  FN_HEADER,  SelfKind::Ref,  OutType::Bool, true),
    ShouldImplTraitCase::new("std::iter::FromIterator", "from_iter",  1,  FN_HEADER,  SelfKind::No,  OutType::Any, true),
    ShouldImplTraitCase::new("std::str::FromStr", "from_str",  1,  FN_HEADER,  SelfKind::No,  OutType::Any, true),
    ShouldImplTraitCase::new("std::hash::Hash", "hash",  2,  FN_HEADER,  SelfKind::Ref,  OutType::Unit, true),
    ShouldImplTraitCase::new("std::ops::Index", "index",  2,  FN_HEADER,  SelfKind::Ref,  OutType::Ref, true),
    ShouldImplTraitCase::new("std::ops::IndexMut", "index_mut",  2,  FN_HEADER,  SelfKind::RefMut,  OutType::Ref, true),
    ShouldImplTraitCase::new("std::iter::IntoIterator", "into_iter",  1,  FN_HEADER,  SelfKind::Value,  OutType::Any, true),
    ShouldImplTraitCase::new("std::ops::Mul", "mul",  2,  FN_HEADER,  SelfKind::Value,  OutType::Any, true),
    ShouldImplTraitCase::new("std::ops::Neg", "neg",  1,  FN_HEADER,  SelfKind::Value,  OutType::Any, true),
    ShouldImplTraitCase::new("std::iter::Iterator", "next",  1,  FN_HEADER,  SelfKind::RefMut,  OutType::Any, false),
    ShouldImplTraitCase::new("std::ops::Not", "not",  1,  FN_HEADER,  SelfKind::Value,  OutType::Any, true),
    ShouldImplTraitCase::new("std::ops::Rem", "rem",  2,  FN_HEADER,  SelfKind::Value,  OutType::Any, true),
    ShouldImplTraitCase::new("std::ops::Shl", "shl",  2,  FN_HEADER,  SelfKind::Value,  OutType::Any, true),
    ShouldImplTraitCase::new("std::ops::Shr", "shr",  2,  FN_HEADER,  SelfKind::Value,  OutType::Any, true),
    ShouldImplTraitCase::new("std::ops::Sub", "sub",  2,  FN_HEADER,  SelfKind::Value,  OutType::Any, true),
];

#[derive(Clone, Copy, PartialEq, Eq, Debug)]
enum SelfKind {
    Value,
    Ref,
    RefMut,
    No,
}

impl SelfKind {
    fn matches<'a>(self, cx: &LateContext<'a>, parent_ty: Ty<'a>, ty: Ty<'a>) -> bool {
        fn matches_value<'a>(cx: &LateContext<'a>, parent_ty: Ty<'a>, ty: Ty<'a>) -> bool {
            if ty == parent_ty {
                true
            } else if ty.is_box() {
                ty.boxed_ty() == parent_ty
            } else if is_type_diagnostic_item(cx, ty, sym::Rc) || is_type_diagnostic_item(cx, ty, sym::Arc) {
                if let ty::Adt(_, substs) = ty.kind() {
                    substs.types().next().map_or(false, |t| t == parent_ty)
                } else {
                    false
                }
            } else {
                false
            }
        }

        fn matches_ref<'a>(cx: &LateContext<'a>, mutability: hir::Mutability, parent_ty: Ty<'a>, ty: Ty<'a>) -> bool {
            if let ty::Ref(_, t, m) = *ty.kind() {
                return m == mutability && t == parent_ty;
            }

            let trait_path = match mutability {
                hir::Mutability::Not => &paths::ASREF_TRAIT,
                hir::Mutability::Mut => &paths::ASMUT_TRAIT,
            };

            let trait_def_id = match get_trait_def_id(cx, trait_path) {
                Some(did) => did,
                None => return false,
            };
            implements_trait(cx, ty, trait_def_id, &[parent_ty.into()])
        }

        fn matches_none<'a>(cx: &LateContext<'a>, parent_ty: Ty<'a>, ty: Ty<'a>) -> bool {
            !matches_value(cx, parent_ty, ty)
                && !matches_ref(cx, hir::Mutability::Not, parent_ty, ty)
                && !matches_ref(cx, hir::Mutability::Mut, parent_ty, ty)
        }

        match self {
            Self::Value => matches_value(cx, parent_ty, ty),
            Self::Ref => matches_ref(cx, hir::Mutability::Not, parent_ty, ty) || ty == parent_ty && is_copy(cx, ty),
            Self::RefMut => matches_ref(cx, hir::Mutability::Mut, parent_ty, ty),
            Self::No => matches_none(cx, parent_ty, ty),
        }
    }

    #[must_use]
    fn description(self) -> &'static str {
        match self {
            Self::Value => "`self` by value",
            Self::Ref => "`self` by reference",
            Self::RefMut => "`self` by mutable reference",
            Self::No => "no `self`",
        }
    }
}

#[derive(Clone, Copy)]
enum OutType {
    Unit,
    Bool,
    Any,
    Ref,
}

impl OutType {
    fn matches(self, ty: &hir::FnRetTy<'_>) -> bool {
        let is_unit = |ty: &hir::Ty<'_>| matches!(ty.kind, hir::TyKind::Tup(&[]));
        match (self, ty) {
            (Self::Unit, &hir::FnRetTy::DefaultReturn(_)) => true,
            (Self::Unit, &hir::FnRetTy::Return(ty)) if is_unit(ty) => true,
            (Self::Bool, &hir::FnRetTy::Return(ty)) if is_bool(ty) => true,
            (Self::Any, &hir::FnRetTy::Return(ty)) if !is_unit(ty) => true,
            (Self::Ref, &hir::FnRetTy::Return(ty)) => matches!(ty.kind, hir::TyKind::Rptr(_, _)),
            _ => false,
        }
    }
}

fn is_bool(ty: &hir::Ty<'_>) -> bool {
    if let hir::TyKind::Path(QPath::Resolved(_, path)) = ty.kind {
        matches!(path.res, Res::PrimTy(PrimTy::Bool))
    } else {
        false
    }
}

fn fn_header_equals(expected: hir::FnHeader, actual: hir::FnHeader) -> bool {
    expected.constness == actual.constness
        && expected.unsafety == actual.unsafety
        && expected.asyncness == actual.asyncness
}<|MERGE_RESOLUTION|>--- conflicted
+++ resolved
@@ -3416,7 +3416,6 @@
                     _ => {},
                 },
                 ("count", []) if is_trait_method(cx, expr, sym::Iterator) => match method_call(recv) {
-<<<<<<< HEAD
                     Some(("cloned", recv2, [], _)) => iter_overeager_cloned::check(cx, expr, recv, recv2, true, false),
                     Some((name2 @ ("into_iter" | "iter" | "iter_mut"), recv2, [], _)) => {
                         iter_count::check(cx, expr, recv2, name2);
@@ -3424,37 +3423,19 @@
                     Some(("map", _, [arg], _)) => suspicious_map::check(cx, expr, recv, arg),
                     Some(("filter", recv2, [arg], _)) => bytecount::check(cx, expr, recv2, arg),
                     Some(("bytes", recv2, [], _)) => bytes_count_to_len::check(cx, expr, recv, recv2),
-=======
-                    Some(("cloned", [recv2], _)) => iter_overeager_cloned::check(cx, expr, recv, recv2, true, false),
-                    Some((name2 @ ("into_iter" | "iter" | "iter_mut"), [recv2], _)) => {
-                        iter_count::check(cx, expr, recv2, name2);
-                    },
-                    Some(("map", [_, arg], _)) => suspicious_map::check(cx, expr, recv, arg),
-                    Some(("filter", [recv2, arg], _)) => bytecount::check(cx, expr, recv2, arg),
-                    Some(("bytes", [recv2], _)) => bytes_count_to_len::check(cx, expr, recv, recv2),
->>>>>>> 1f92c9dc
                     _ => {},
                 },
                 ("drain", [arg]) => {
                     iter_with_drain::check(cx, expr, recv, span, arg);
                 },
                 ("ends_with", [arg]) => {
-<<<<<<< HEAD
                     if let ExprKind::MethodCall(.., span) = expr.kind {
-=======
-                    if let ExprKind::MethodCall(_, _, span) = expr.kind {
->>>>>>> 1f92c9dc
                         case_sensitive_file_extension_comparisons::check(cx, expr, span, recv, arg);
                     }
                 },
                 ("expect", [_]) => match method_call(recv) {
-<<<<<<< HEAD
                     Some(("ok", recv, [], _)) => ok_expect::check(cx, expr, recv),
                     Some(("err", recv, [], err_span)) => err_expect::check(cx, expr, recv, self.msrv, span, err_span),
-=======
-                    Some(("ok", [recv], _)) => ok_expect::check(cx, expr, recv),
-                    Some(("err", [recv], err_span)) => err_expect::check(cx, expr, recv, self.msrv, span, err_span),
->>>>>>> 1f92c9dc
                     _ => expect_used::check(cx, expr, recv, false, self.allow_expect_in_tests),
                 },
                 ("expect_err", [_]) => expect_used::check(cx, expr, recv, true, self.allow_expect_in_tests),
@@ -3520,11 +3501,7 @@
                     } else {
                         map_err_ignore::check(cx, expr, m_arg);
                     }
-<<<<<<< HEAD
                     if let Some((name, recv2, args, span2)) = method_call(recv) {
-=======
-                    if let Some((name, [recv2, args @ ..], span2)) = method_call(recv) {
->>>>>>> 1f92c9dc
                         match (name, args) {
                             ("as_mut", []) => option_as_ref_deref::check(cx, expr, recv2, m_arg, true, self.msrv),
                             ("as_ref", []) => option_as_ref_deref::check(cx, expr, recv2, m_arg, false, self.msrv),
@@ -3675,11 +3652,7 @@
                     },
                 },
                 ("zip", [arg]) => {
-<<<<<<< HEAD
                     if let ExprKind::MethodCall(name, iter_recv, [], _) = recv.kind
-=======
-                    if let ExprKind::MethodCall(name, [iter_recv], _) = recv.kind
->>>>>>> 1f92c9dc
                         && name.ident.name == sym::iter
                     {
                         range_zip_with_len::check(cx, expr, iter_recv, arg);
