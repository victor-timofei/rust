use clippy_utils::diagnostics::span_lint_and_note;
use clippy_utils::get_parent_node;
use clippy_utils::is_must_use_func_call;
use clippy_utils::ty::{is_copy, is_must_use_ty, is_type_lang_item};
use rustc_hir::{Arm, Expr, ExprKind, LangItem, Node};
use rustc_lint::{LateContext, LateLintPass};
use rustc_session::{declare_lint_pass, declare_tool_lint};
use rustc_span::sym;
use std::borrow::Cow;

declare_clippy_lint! {
    /// ### What it does
    /// Checks for calls to `std::mem::drop` with a value that does not implement `Drop`.
    ///
    /// ### Why is this bad?
    /// Calling `std::mem::drop` is no different than dropping such a type. A different value may
    /// have been intended.
    ///
    /// ### Example
    /// ```rust
    /// struct Foo;
    /// let x = Foo;
    /// std::mem::drop(x);
    /// ```
    #[clippy::version = "1.62.0"]
    pub DROP_NON_DROP,
    suspicious,
    "call to `std::mem::drop` with a value which does not implement `Drop`"
}

declare_clippy_lint! {
    /// ### What it does
    /// Checks for calls to `std::mem::forget` with a value that does not implement `Drop`.
    ///
    /// ### Why is this bad?
    /// Calling `std::mem::forget` is no different than dropping such a type. A different value may
    /// have been intended.
    ///
    /// ### Example
    /// ```rust
    /// struct Foo;
    /// let x = Foo;
    /// std::mem::forget(x);
    /// ```
    #[clippy::version = "1.62.0"]
    pub FORGET_NON_DROP,
    suspicious,
    "call to `std::mem::forget` with a value which does not implement `Drop`"
}

<<<<<<< HEAD
=======
declare_clippy_lint! {
    /// ### What it does
    /// Prevents the safe `std::mem::drop` function from being called on `std::mem::ManuallyDrop`.
    ///
    /// ### Why is this bad?
    /// The safe `drop` function does not drop the inner value of a `ManuallyDrop`.
    ///
    /// ### Known problems
    /// Does not catch cases if the user binds `std::mem::drop`
    /// to a different name and calls it that way.
    ///
    /// ### Example
    /// ```rust
    /// struct S;
    /// drop(std::mem::ManuallyDrop::new(S));
    /// ```
    /// Use instead:
    /// ```rust
    /// struct S;
    /// unsafe {
    ///     std::mem::ManuallyDrop::drop(&mut std::mem::ManuallyDrop::new(S));
    /// }
    /// ```
    #[clippy::version = "1.49.0"]
    pub UNDROPPED_MANUALLY_DROPS,
    correctness,
    "use of safe `std::mem::drop` function to drop a std::mem::ManuallyDrop, which will not drop the inner value"
}

declare_clippy_lint! {
    /// ### What it does
    /// Checks for usage of `std::mem::forget(t)` where `t` is
    /// `Drop` or has a field that implements `Drop`.
    ///
    /// ### Why is this bad?
    /// `std::mem::forget(t)` prevents `t` from running its
    /// destructor, possibly causing leaks.
    ///
    /// ### Example
    /// ```rust
    /// # use std::mem;
    /// # use std::rc::Rc;
    /// mem::forget(Rc::new(55))
    /// ```
    #[clippy::version = "pre 1.29.0"]
    pub MEM_FORGET,
    restriction,
    "`mem::forget` usage on `Drop` types, likely to cause memory leaks"
}

>>>>>>> 9020937b
const DROP_NON_DROP_SUMMARY: &str = "call to `std::mem::drop` with a value that does not implement `Drop`. \
                                 Dropping such a type only extends its contained lifetimes";
const FORGET_NON_DROP_SUMMARY: &str = "call to `std::mem::forget` with a value that does not implement `Drop`. \
                                   Forgetting such a type is the same as dropping it";

declare_lint_pass!(DropForgetRef => [
    DROP_NON_DROP,
    FORGET_NON_DROP,
<<<<<<< HEAD
=======
    UNDROPPED_MANUALLY_DROPS,
    MEM_FORGET,
>>>>>>> 9020937b
]);

impl<'tcx> LateLintPass<'tcx> for DropForgetRef {
    fn check_expr(&mut self, cx: &LateContext<'tcx>, expr: &'tcx Expr<'_>) {
        if let ExprKind::Call(path, [arg]) = expr.kind
            && let ExprKind::Path(ref qpath) = path.kind
            && let Some(def_id) = cx.qpath_res(qpath, path.hir_id).opt_def_id()
            && let Some(fn_name) = cx.tcx.get_diagnostic_name(def_id)
        {
            let arg_ty = cx.typeck_results().expr_ty(arg);
            let is_copy = is_copy(cx, arg_ty);
            let drop_is_single_call_in_arm = is_single_call_in_arm(cx, arg, expr);
            let (lint, msg, note_span) = match fn_name {
                // early return for uplifted lints: dropping_references, dropping_copy_types, forgetting_references, forgetting_copy_types
                sym::mem_drop if arg_ty.is_ref() && !drop_is_single_call_in_arm => return,
                sym::mem_forget if arg_ty.is_ref() => return,
                sym::mem_drop if is_copy && !drop_is_single_call_in_arm => return,
                sym::mem_forget if is_copy => return,
                sym::mem_drop if is_type_lang_item(cx, arg_ty, LangItem::ManuallyDrop) => return,
                sym::mem_drop
                    if !(arg_ty.needs_drop(cx.tcx, cx.param_env)
                        || is_must_use_func_call(cx, arg)
                        || is_must_use_ty(cx, arg_ty)
                        || drop_is_single_call_in_arm
                        ) =>
                {
                    (DROP_NON_DROP, DROP_NON_DROP_SUMMARY.into(), Some(arg.span))
                },
                sym::mem_forget => {
                    if arg_ty.needs_drop(cx.tcx, cx.param_env) {
                        (
                            MEM_FORGET,
                            Cow::Owned(format!(
                                "usage of `mem::forget` on {}",
                                if arg_ty.ty_adt_def().map_or(false, |def| def.has_dtor(cx.tcx)) {
                                    "`Drop` type"
                                } else {
                                    "type with `Drop` fields"
                                }
                            )),
                            None,
                        )
                    } else {
                        (FORGET_NON_DROP, FORGET_NON_DROP_SUMMARY.into(), Some(arg.span))
                    }
                }
                _ => return,
            };
            span_lint_and_note(
                cx,
                lint,
                expr.span,
                &msg,
                note_span,
                &format!("argument has type `{arg_ty}`"),
            );
        }
    }
}

// dropping returned value of a function like in the following snippet is considered idiomatic, see
// #9482 for examples match <var> {
//     <pat> => drop(fn_with_side_effect_and_returning_some_value()),
//     ..
// }
fn is_single_call_in_arm<'tcx>(cx: &LateContext<'tcx>, arg: &'tcx Expr<'_>, drop_expr: &'tcx Expr<'_>) -> bool {
    if matches!(arg.kind, ExprKind::Call(..) | ExprKind::MethodCall(..)) {
        let parent_node = get_parent_node(cx.tcx, drop_expr.hir_id);
        if let Some(Node::Arm(Arm { body, .. })) = &parent_node {
            return body.hir_id == drop_expr.hir_id;
        }
    }
    false
}<|MERGE_RESOLUTION|>--- conflicted
+++ resolved
@@ -48,37 +48,6 @@
     "call to `std::mem::forget` with a value which does not implement `Drop`"
 }
 
-<<<<<<< HEAD
-=======
-declare_clippy_lint! {
-    /// ### What it does
-    /// Prevents the safe `std::mem::drop` function from being called on `std::mem::ManuallyDrop`.
-    ///
-    /// ### Why is this bad?
-    /// The safe `drop` function does not drop the inner value of a `ManuallyDrop`.
-    ///
-    /// ### Known problems
-    /// Does not catch cases if the user binds `std::mem::drop`
-    /// to a different name and calls it that way.
-    ///
-    /// ### Example
-    /// ```rust
-    /// struct S;
-    /// drop(std::mem::ManuallyDrop::new(S));
-    /// ```
-    /// Use instead:
-    /// ```rust
-    /// struct S;
-    /// unsafe {
-    ///     std::mem::ManuallyDrop::drop(&mut std::mem::ManuallyDrop::new(S));
-    /// }
-    /// ```
-    #[clippy::version = "1.49.0"]
-    pub UNDROPPED_MANUALLY_DROPS,
-    correctness,
-    "use of safe `std::mem::drop` function to drop a std::mem::ManuallyDrop, which will not drop the inner value"
-}
-
 declare_clippy_lint! {
     /// ### What it does
     /// Checks for usage of `std::mem::forget(t)` where `t` is
@@ -100,7 +69,6 @@
     "`mem::forget` usage on `Drop` types, likely to cause memory leaks"
 }
 
->>>>>>> 9020937b
 const DROP_NON_DROP_SUMMARY: &str = "call to `std::mem::drop` with a value that does not implement `Drop`. \
                                  Dropping such a type only extends its contained lifetimes";
 const FORGET_NON_DROP_SUMMARY: &str = "call to `std::mem::forget` with a value that does not implement `Drop`. \
@@ -109,11 +77,7 @@
 declare_lint_pass!(DropForgetRef => [
     DROP_NON_DROP,
     FORGET_NON_DROP,
-<<<<<<< HEAD
-=======
-    UNDROPPED_MANUALLY_DROPS,
     MEM_FORGET,
->>>>>>> 9020937b
 ]);
 
 impl<'tcx> LateLintPass<'tcx> for DropForgetRef {
