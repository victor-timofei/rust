--- conflicted
+++ resolved
@@ -25,8 +25,6 @@
     }
 }
 
-<<<<<<< HEAD
-=======
 mod issue10459 {
     trait HasAsyncMethod {
         async fn do_something() -> u32;
@@ -39,7 +37,6 @@
     }
 }
 
->>>>>>> 9020937b
 async fn foo() -> i32 {
     4
 }
